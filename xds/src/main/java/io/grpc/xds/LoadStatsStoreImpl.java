--- conflicted
+++ resolved
@@ -52,19 +52,12 @@
   private final String clusterName;
   @Nullable
   private final String clusterServiceName;
-<<<<<<< HEAD
-  private final ConcurrentMap<Locality, ReferenceCounted<ClientLoadCounter>> localityLoadCounters
-      = new ConcurrentHashMap<>();
-  private final AtomicLong uncategorizedDrops = new AtomicLong();
-  // Cluster level dropped request counts for each category decision made by xDS load balancer.
-  private final ConcurrentMap<String, AtomicLong> dropCounters = new ConcurrentHashMap<>();
-=======
   @GuardedBy("this")
   private final Map<Locality, ReferenceCounted<ClientLoadCounter>> localityLoadCounters
       = new HashMap<>();
+  private final AtomicLong uncategorizedDrops = new AtomicLong();
   // Cluster level dropped request counts for each category decision.
-  private final ConcurrentMap<String, AtomicLong> dropCounters;
->>>>>>> 80631db7
+  private final ConcurrentMap<String, AtomicLong> dropCounters = new ConcurrentHashMap<>();
   private final Stopwatch stopwatch;
 
   LoadStatsStoreImpl(String clusterName, @Nullable String clusterServiceName) {
@@ -111,12 +104,8 @@
         untrackedLocalities.add(entry.getKey());
       }
     }
-<<<<<<< HEAD
+    localityLoadCounters.keySet().removeAll(untrackedLocalities);
     long totalDrops = uncategorizedDrops.getAndSet(0);
-=======
-    localityLoadCounters.keySet().removeAll(untrackedLocalities);
-    long totalDrops = 0;
->>>>>>> 80631db7
     for (Map.Entry<String, AtomicLong> entry : dropCounters.entrySet()) {
       long drops = entry.getValue().getAndSet(0);
       totalDrops += drops;
