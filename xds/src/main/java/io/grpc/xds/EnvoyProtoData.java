--- conflicted
+++ resolved
@@ -391,1803 +391,4 @@
       return Objects.hash(address, port);
     }
   }
-<<<<<<< HEAD
-
-  /**
-   * See corresponding Envoy proto message {@link io.envoyproxy.envoy.config.core.v3.Locality}.
-   */
-  static final class Locality {
-    private final String region;
-    private final String zone;
-    private final String subZone;
-
-    Locality(@Nullable String region, @Nullable String zone, @Nullable String subZone) {
-      this.region = region == null ? "" : region;
-      this.zone = zone == null ? "" : zone;
-      this.subZone = subZone == null ? "" : subZone;
-    }
-
-    static Locality fromEnvoyProtoLocality(io.envoyproxy.envoy.config.core.v3.Locality locality) {
-      return new Locality(
-          /* region = */ locality.getRegion(),
-          /* zone = */ locality.getZone(),
-          /* subZone = */ locality.getSubZone());
-    }
-
-    @VisibleForTesting
-    static Locality fromEnvoyProtoLocalityV2(io.envoyproxy.envoy.api.v2.core.Locality locality) {
-      return new Locality(
-          /* region = */ locality.getRegion(),
-          /* zone = */ locality.getZone(),
-          /* subZone = */ locality.getSubZone());
-    }
-
-    io.envoyproxy.envoy.config.core.v3.Locality toEnvoyProtoLocality() {
-      return io.envoyproxy.envoy.config.core.v3.Locality.newBuilder()
-          .setRegion(region)
-          .setZone(zone)
-          .setSubZone(subZone)
-          .build();
-    }
-
-    io.envoyproxy.envoy.api.v2.core.Locality toEnvoyProtoLocalityV2() {
-      return io.envoyproxy.envoy.api.v2.core.Locality.newBuilder()
-          .setRegion(region)
-          .setZone(zone)
-          .setSubZone(subZone)
-          .build();
-    }
-
-    String getRegion() {
-      return region;
-    }
-
-    String getZone() {
-      return zone;
-    }
-
-    String getSubZone() {
-      return subZone;
-    }
-
-    @Override
-    public boolean equals(Object o) {
-      if (this == o) {
-        return true;
-      }
-      if (o == null || getClass() != o.getClass()) {
-        return false;
-      }
-      Locality locality = (Locality) o;
-      return Objects.equals(region, locality.region)
-          && Objects.equals(zone, locality.zone)
-          && Objects.equals(subZone, locality.subZone);
-    }
-
-    @Override
-    public int hashCode() {
-      return Objects.hash(region, zone, subZone);
-    }
-
-    @Override
-    public String toString() {
-      return MoreObjects.toStringHelper(this)
-          .add("region", region)
-          .add("zone", zone)
-          .add("subZone", subZone)
-          .toString();
-    }
-  }
-
-  /**
-   * See corresponding Envoy proto message {@link
-   * io.envoyproxy.envoy.config.endpoint.v3.LocalityLbEndpoints}.
-   */
-  static final class LocalityLbEndpoints {
-    private final List<LbEndpoint> endpoints;
-    private final int localityWeight;
-    private final int priority;
-
-    /** Must only be used for testing. */
-    @VisibleForTesting
-    LocalityLbEndpoints(List<LbEndpoint> endpoints, int localityWeight, int priority) {
-      this.endpoints = endpoints;
-      this.localityWeight = localityWeight;
-      this.priority = priority;
-    }
-
-    static LocalityLbEndpoints fromEnvoyProtoLocalityLbEndpoints(
-        io.envoyproxy.envoy.config.endpoint.v3.LocalityLbEndpoints proto) {
-      List<LbEndpoint> endpoints = new ArrayList<>(proto.getLbEndpointsCount());
-      for (io.envoyproxy.envoy.config.endpoint.v3.LbEndpoint endpoint :
-          proto.getLbEndpointsList()) {
-        endpoints.add(LbEndpoint.fromEnvoyProtoLbEndpoint(endpoint));
-      }
-      return
-          new LocalityLbEndpoints(
-              endpoints,
-              proto.getLoadBalancingWeight().getValue(),
-              proto.getPriority());
-    }
-
-    @VisibleForTesting
-    static LocalityLbEndpoints fromEnvoyProtoLocalityLbEndpointsV2(
-        io.envoyproxy.envoy.api.v2.endpoint.LocalityLbEndpoints proto) {
-      List<LbEndpoint> endpoints = new ArrayList<>(proto.getLbEndpointsCount());
-      for (io.envoyproxy.envoy.api.v2.endpoint.LbEndpoint endpoint : proto.getLbEndpointsList()) {
-        endpoints.add(LbEndpoint.fromEnvoyProtoLbEndpointV2(endpoint));
-      }
-      return
-          new LocalityLbEndpoints(
-              endpoints,
-              proto.getLoadBalancingWeight().getValue(),
-              proto.getPriority());
-    }
-
-    List<LbEndpoint> getEndpoints() {
-      return Collections.unmodifiableList(endpoints);
-    }
-
-    int getLocalityWeight() {
-      return localityWeight;
-    }
-
-    int getPriority() {
-      return priority;
-    }
-
-    @Override
-    public boolean equals(Object o) {
-      if (this == o) {
-        return true;
-      }
-      if (o == null || getClass() != o.getClass()) {
-        return false;
-      }
-      LocalityLbEndpoints that = (LocalityLbEndpoints) o;
-      return localityWeight == that.localityWeight
-          && priority == that.priority
-          && Objects.equals(endpoints, that.endpoints);
-    }
-
-    @Override
-    public int hashCode() {
-      return Objects.hash(endpoints, localityWeight, priority);
-    }
-
-    @Override
-    public String toString() {
-      return MoreObjects.toStringHelper(this)
-          .add("endpoints", endpoints)
-          .add("localityWeight", localityWeight)
-          .add("priority", priority)
-          .toString();
-    }
-  }
-
-  /**
-   * See corresponding Envoy proto message
-   * {@link io.envoyproxy.envoy.config.endpoint.v3.LbEndpoint}.
-   */
-  static final class LbEndpoint {
-    private final EquivalentAddressGroup eag;
-    private final int loadBalancingWeight;
-    private final boolean isHealthy;
-
-    @VisibleForTesting
-    LbEndpoint(String address, int port, int loadBalancingWeight, boolean isHealthy) {
-      this(
-          new EquivalentAddressGroup(
-              new InetSocketAddress(address, port)),
-          loadBalancingWeight, isHealthy);
-    }
-
-    @VisibleForTesting
-    LbEndpoint(EquivalentAddressGroup eag, int loadBalancingWeight, boolean isHealthy) {
-      this.eag = eag;
-      this.loadBalancingWeight = loadBalancingWeight;
-      this.isHealthy = isHealthy;
-    }
-
-    static LbEndpoint fromEnvoyProtoLbEndpoint(
-        io.envoyproxy.envoy.config.endpoint.v3.LbEndpoint proto) {
-      io.envoyproxy.envoy.config.core.v3.SocketAddress socketAddress =
-          proto.getEndpoint().getAddress().getSocketAddress();
-      InetSocketAddress addr =
-          new InetSocketAddress(socketAddress.getAddress(), socketAddress.getPortValue());
-      return new LbEndpoint(
-          new EquivalentAddressGroup(ImmutableList.<java.net.SocketAddress>of(addr)),
-          proto.getLoadBalancingWeight().getValue(),
-          proto.getHealthStatus() == io.envoyproxy.envoy.config.core.v3.HealthStatus.HEALTHY
-              || proto.getHealthStatus()
-                  == io.envoyproxy.envoy.config.core.v3.HealthStatus.UNKNOWN);
-    }
-
-    private static LbEndpoint fromEnvoyProtoLbEndpointV2(
-        io.envoyproxy.envoy.api.v2.endpoint.LbEndpoint proto) {
-      io.envoyproxy.envoy.api.v2.core.SocketAddress socketAddress =
-          proto.getEndpoint().getAddress().getSocketAddress();
-      InetSocketAddress addr =
-          new InetSocketAddress(socketAddress.getAddress(), socketAddress.getPortValue());
-      return new LbEndpoint(
-          new EquivalentAddressGroup(ImmutableList.<java.net.SocketAddress>of(addr)),
-          proto.getLoadBalancingWeight().getValue(),
-          proto.getHealthStatus() == io.envoyproxy.envoy.api.v2.core.HealthStatus.HEALTHY
-              || proto.getHealthStatus() == io.envoyproxy.envoy.api.v2.core.HealthStatus.UNKNOWN);
-    }
-
-    EquivalentAddressGroup getAddress() {
-      return eag;
-    }
-
-    int getLoadBalancingWeight() {
-      return loadBalancingWeight;
-    }
-
-    boolean isHealthy() {
-      return isHealthy;
-    }
-
-    @Override
-    public boolean equals(Object o) {
-      if (this == o) {
-        return true;
-      }
-      if (o == null || getClass() != o.getClass()) {
-        return false;
-      }
-      LbEndpoint that = (LbEndpoint) o;
-      return loadBalancingWeight == that.loadBalancingWeight
-          && Objects.equals(eag, that.eag)
-          && isHealthy == that.isHealthy;
-    }
-
-    @Override
-    public int hashCode() {
-      return Objects.hash(eag, loadBalancingWeight, isHealthy);
-    }
-
-    @Override
-    public String toString() {
-      return MoreObjects.toStringHelper(this)
-          .add("eag", eag)
-          .add("loadBalancingWeight", loadBalancingWeight)
-          .add("isHealthy", isHealthy)
-          .toString();
-    }
-  }
-
-  /**
-   * See corresponding Envoy proto message {@link
-   * io.envoyproxy.envoy.config.endpoint.v3.ClusterLoadAssignment.Policy.DropOverload}.
-   */
-  static final class DropOverload {
-    private final String category;
-    private final int dropsPerMillion;
-
-    /** Must only be used for testing. */
-    @VisibleForTesting
-    DropOverload(String category, int dropsPerMillion) {
-      this.category = category;
-      this.dropsPerMillion = dropsPerMillion;
-    }
-
-    static DropOverload fromEnvoyProtoDropOverload(
-        io.envoyproxy.envoy.config.endpoint.v3.ClusterLoadAssignment.Policy.DropOverload proto) {
-      FractionalPercent percent = proto.getDropPercentage();
-      return new DropOverload(proto.getCategory(), getRatePerMillion(percent));
-    }
-
-    String getCategory() {
-      return category;
-    }
-
-    int getDropsPerMillion() {
-      return dropsPerMillion;
-    }
-
-    @Override
-    public boolean equals(Object o) {
-      if (this == o) {
-        return true;
-      }
-      if (o == null || getClass() != o.getClass()) {
-        return false;
-      }
-      DropOverload that = (DropOverload) o;
-      return dropsPerMillion == that.dropsPerMillion && Objects.equals(category, that.category);
-    }
-
-    @Override
-    public int hashCode() {
-      return Objects.hash(category, dropsPerMillion);
-    }
-
-    @Override
-    public String toString() {
-      return MoreObjects.toStringHelper(this)
-          .add("category", category)
-          .add("dropsPerMillion", dropsPerMillion)
-          .toString();
-    }
-  }
-
-  /** See corresponding Envoy proto message {@link
-   * io.envoyproxy.envoy.config.route.v3.VirtualHost}. */
-  static final class VirtualHost {
-    // Canonical name of this virtual host.
-    private final String name;
-    // A list of domains (host/authority header) that will be matched to this virtual host.
-    private final List<String> domains;
-    // The list of routes that will be matched, in order, for incoming requests.
-    private final List<Route> routes;
-    @Nullable
-    private final HttpFault httpFault;
-
-    @VisibleForTesting
-    VirtualHost(String name, List<String> domains, List<Route> routes) {
-      this(name, domains, routes, null);
-    }
-
-    VirtualHost(String name, List<String> domains, List<Route> routes, HttpFault httpFault) {
-      this.name = name;
-      this.domains = domains;
-      this.routes = routes;
-      this.httpFault = httpFault;
-    }
-
-    String getName() {
-      return name;
-    }
-
-    List<String> getDomains() {
-      return domains;
-    }
-
-    List<Route> getRoutes() {
-      return routes;
-    }
-
-    @Nullable
-    HttpFault getHttpFault() {
-      return httpFault;
-    }
-
-    @Override
-    public String toString() {
-      ToStringHelper toStringHelper = MoreObjects.toStringHelper(this)
-          .add("name", name)
-          .add("domains", domains)
-          .add("routes", routes);
-      if (httpFault != null) {
-        toStringHelper.add("httpFault", httpFault);
-      }
-      return toStringHelper.toString();
-    }
-
-    static StructOrError<VirtualHost> fromEnvoyProtoVirtualHost(
-        io.envoyproxy.envoy.config.route.v3.VirtualHost proto) {
-      String name = proto.getName();
-      List<Route> routes = new ArrayList<>(proto.getRoutesCount());
-      for (io.envoyproxy.envoy.config.route.v3.Route routeProto : proto.getRoutesList()) {
-        StructOrError<Route> route = Route.fromEnvoyProtoRoute(routeProto);
-        if (route == null) {
-          continue;
-        }
-        if (route.getErrorDetail() != null) {
-          return StructOrError.fromError(
-              "Virtual host [" + name + "] contains invalid route : " + route.getErrorDetail());
-        }
-        routes.add(route.getStruct());
-      }
-      HttpFault httpFault = null;
-      Map<String, Any> filterConfigMap = proto.getTypedPerFilterConfigMap();
-      if (filterConfigMap.containsKey(HTTP_FAULT_FILTER_NAME)) {
-        Any rawFaultFilterConfig = filterConfigMap.get(HTTP_FAULT_FILTER_NAME);
-        StructOrError<HttpFault> httpFaultOrError =
-            HttpFault.decodeFaultFilterConfig(rawFaultFilterConfig);
-        if (httpFaultOrError.getErrorDetail() != null) {
-          return StructOrError.fromError(
-              "Virtual host [" + name + "] contains invalid HttpFault filter : "
-                  + httpFaultOrError.getErrorDetail());
-        }
-        httpFault = httpFaultOrError.getStruct();
-      }
-      return StructOrError.fromStruct(
-          new VirtualHost(
-              name, Collections.unmodifiableList(proto.getDomainsList()),
-              Collections.unmodifiableList(routes),
-              httpFault));
-    }
-  }
-
-  /** See corresponding Envoy proto message {@link io.envoyproxy.envoy.config.route.v3.Route}. */
-  static final class Route {
-    private final RouteMatch routeMatch;
-    private final RouteAction routeAction;
-    @Nullable
-    private final HttpFault httpFault;
-
-    @VisibleForTesting
-    Route(RouteMatch routeMatch, RouteAction routeAction) {
-      this(routeMatch, routeAction, null);
-    }
-
-    Route(RouteMatch routeMatch, RouteAction routeAction, @Nullable HttpFault httpFault) {
-      this.routeMatch = routeMatch;
-      this.routeAction = routeAction;
-      this.httpFault = httpFault;
-    }
-
-    RouteMatch getRouteMatch() {
-      return routeMatch;
-    }
-
-    RouteAction getRouteAction() {
-      return routeAction;
-    }
-
-    @Nullable
-    HttpFault getHttpFault() {
-      return httpFault;
-    }
-
-    @Override
-    public boolean equals(Object o) {
-      if (this == o) {
-        return true;
-      }
-      if (o == null || getClass() != o.getClass()) {
-        return false;
-      }
-      Route route = (Route) o;
-      return Objects.equals(routeMatch, route.routeMatch)
-          && Objects.equals(routeAction, route.routeAction)
-          && Objects.equals(httpFault, route.httpFault);
-    }
-
-    @Override
-    public int hashCode() {
-      return Objects.hash(routeMatch, routeAction, httpFault);
-    }
-
-    @Override
-    public String toString() {
-      ToStringHelper toStringHelper = MoreObjects.toStringHelper(this)
-          .add("routeMatch", routeMatch)
-          .add("routeAction", routeAction);
-      if (httpFault != null) {
-        toStringHelper.add("httpFault", httpFault);
-      }
-      return toStringHelper.toString();
-    }
-
-    @Nullable
-    static StructOrError<Route> fromEnvoyProtoRoute(
-        io.envoyproxy.envoy.config.route.v3.Route proto) {
-      StructOrError<RouteMatch> routeMatch = convertEnvoyProtoRouteMatch(proto.getMatch());
-      if (routeMatch == null) {
-        return null;
-      }
-      if (routeMatch.getErrorDetail() != null) {
-        return StructOrError.fromError(
-            "Invalid route [" + proto.getName() + "]: " + routeMatch.getErrorDetail());
-      }
-
-      StructOrError<RouteAction> routeAction;
-      switch (proto.getActionCase()) {
-        case ROUTE:
-          routeAction = RouteAction.fromEnvoyProtoRouteAction(proto.getRoute());
-          break;
-        case REDIRECT:
-          return StructOrError.fromError("Unsupported action type: redirect");
-        case DIRECT_RESPONSE:
-          return StructOrError.fromError("Unsupported action type: direct_response");
-        case FILTER_ACTION:
-          return StructOrError.fromError("Unsupported action type: filter_action");
-        case ACTION_NOT_SET:
-        default:
-          return StructOrError.fromError("Unknown action type: " + proto.getActionCase());
-      }
-      if (routeAction == null) {
-        return null;
-      }
-      if (routeAction.getErrorDetail() != null) {
-        return StructOrError.fromError(
-            "Invalid route [" + proto.getName() + "]: " + routeAction.getErrorDetail());
-      }
-
-      HttpFault httpFault = null;
-      Map<String, Any> filterConfigMap = proto.getTypedPerFilterConfigMap();
-      if (filterConfigMap.containsKey(HTTP_FAULT_FILTER_NAME)) {
-        Any rawFaultFilterConfig = filterConfigMap.get(HTTP_FAULT_FILTER_NAME);
-        StructOrError<HttpFault> httpFaultOrError =
-            HttpFault.decodeFaultFilterConfig(rawFaultFilterConfig);
-        if (httpFaultOrError.getErrorDetail() != null) {
-          return StructOrError.fromError(
-              "Route [" + proto.getName() + "] contains invalid HttpFault filter: "
-                  + httpFaultOrError.getErrorDetail());
-        }
-        httpFault = httpFaultOrError.getStruct();
-      }
-      return StructOrError.fromStruct(
-          new Route(routeMatch.getStruct(), routeAction.getStruct(), httpFault));
-    }
-
-    @VisibleForTesting
-    @Nullable
-    static StructOrError<RouteMatch> convertEnvoyProtoRouteMatch(
-        io.envoyproxy.envoy.config.route.v3.RouteMatch proto) {
-      if (proto.getQueryParametersCount() != 0) {
-        return null;
-      }
-      StructOrError<PathMatcher> pathMatch = convertEnvoyProtoPathMatcher(proto);
-      if (pathMatch.getErrorDetail() != null) {
-        return StructOrError.fromError(pathMatch.getErrorDetail());
-      }
-
-      FractionMatcher fractionMatch = null;
-      if (proto.hasRuntimeFraction()) {
-        StructOrError<FractionMatcher> parsedFraction =
-            convertEnvoyProtoFraction(proto.getRuntimeFraction().getDefaultValue());
-        if (parsedFraction.getErrorDetail() != null) {
-          return StructOrError.fromError(parsedFraction.getErrorDetail());
-        }
-        fractionMatch = parsedFraction.getStruct();
-      }
-
-      List<HeaderMatcher> headerMatchers = new ArrayList<>();
-      for (io.envoyproxy.envoy.config.route.v3.HeaderMatcher hmProto : proto.getHeadersList()) {
-        StructOrError<HeaderMatcher> headerMatcher = convertEnvoyProtoHeaderMatcher(hmProto);
-        if (headerMatcher.getErrorDetail() != null) {
-          return StructOrError.fromError(headerMatcher.getErrorDetail());
-        }
-        headerMatchers.add(headerMatcher.getStruct());
-      }
-
-      return StructOrError.fromStruct(
-          new RouteMatch(
-              pathMatch.getStruct(), Collections.unmodifiableList(headerMatchers), fractionMatch));
-    }
-
-    private static StructOrError<PathMatcher> convertEnvoyProtoPathMatcher(
-        io.envoyproxy.envoy.config.route.v3.RouteMatch proto) {
-      boolean caseSensitive = proto.getCaseSensitive().getValue();
-      switch (proto.getPathSpecifierCase()) {
-        case PREFIX:
-          return StructOrError.fromStruct(
-              PathMatcher.fromPrefix(proto.getPrefix(), caseSensitive));
-        case PATH:
-          return StructOrError.fromStruct(PathMatcher.fromPath(proto.getPath(), caseSensitive));
-        case SAFE_REGEX:
-          String rawPattern = proto.getSafeRegex().getRegex();
-          Pattern safeRegEx;
-          try {
-            safeRegEx = Pattern.compile(rawPattern);
-          } catch (PatternSyntaxException e) {
-            return StructOrError.fromError("Malformed safe regex pattern: " + e.getMessage());
-          }
-          return StructOrError.fromStruct(PathMatcher.fromRegEx(safeRegEx));
-        case PATHSPECIFIER_NOT_SET:
-        default:
-          return StructOrError.fromError("Unknown path match type");
-      }
-    }
-
-    private static StructOrError<FractionMatcher> convertEnvoyProtoFraction(
-        io.envoyproxy.envoy.type.v3.FractionalPercent proto) {
-      int numerator = proto.getNumerator();
-      int denominator = 0;
-      switch (proto.getDenominator()) {
-        case HUNDRED:
-          denominator = 100;
-          break;
-        case TEN_THOUSAND:
-          denominator = 10_000;
-          break;
-        case MILLION:
-          denominator = 1_000_000;
-          break;
-        case UNRECOGNIZED:
-        default:
-          return StructOrError.fromError(
-              "Unrecognized fractional percent denominator: " + proto.getDenominator());
-      }
-      return StructOrError.fromStruct(new FractionMatcher(numerator, denominator));
-    }
-
-    @VisibleForTesting
-    @SuppressWarnings("deprecation")
-    static StructOrError<HeaderMatcher> convertEnvoyProtoHeaderMatcher(
-        io.envoyproxy.envoy.config.route.v3.HeaderMatcher proto) {
-      String exactMatch = null;
-      Pattern safeRegExMatch = null;
-      HeaderMatcher.Range rangeMatch = null;
-      Boolean presentMatch = null;
-      String prefixMatch = null;
-      String suffixMatch = null;
-
-      switch (proto.getHeaderMatchSpecifierCase()) {
-        case EXACT_MATCH:
-          exactMatch = proto.getExactMatch();
-          break;
-        case SAFE_REGEX_MATCH:
-          String rawPattern = proto.getSafeRegexMatch().getRegex();
-          try {
-            safeRegExMatch = Pattern.compile(rawPattern);
-          } catch (PatternSyntaxException e) {
-            return StructOrError.fromError(
-                "HeaderMatcher [" + proto.getName() + "] contains malformed safe regex pattern: "
-                    + e.getMessage());
-          }
-          break;
-        case RANGE_MATCH:
-          rangeMatch =
-              new HeaderMatcher.Range(
-                  proto.getRangeMatch().getStart(), proto.getRangeMatch().getEnd());
-          break;
-        case PRESENT_MATCH:
-          presentMatch = proto.getPresentMatch();
-          break;
-        case PREFIX_MATCH:
-          prefixMatch = proto.getPrefixMatch();
-          break;
-        case SUFFIX_MATCH:
-          suffixMatch = proto.getSuffixMatch();
-          break;
-        case HEADERMATCHSPECIFIER_NOT_SET:
-        default:
-          return StructOrError.fromError("Unknown header matcher type");
-      }
-      return StructOrError.fromStruct(
-          new HeaderMatcher(
-              proto.getName(), exactMatch, safeRegExMatch, rangeMatch, presentMatch,
-              prefixMatch, suffixMatch, proto.getInvertMatch()));
-    }
-  }
-
-  /**
-   * See corresponding Envoy proto message {@link
-   * io.envoyproxy.envoy.extensions.filters.http.fault.v3.HTTPFault}.
-   */
-  static final class HttpFault {
-    @Nullable
-    final FaultDelay faultDelay;
-    @Nullable
-    final FaultAbort faultAbort;
-    String upstreamCluster;
-    List<String> downstreamNodes;
-    List<HeaderMatcher> headers;
-    @Nullable
-    Integer maxActiveFaults;
-
-    private HttpFault(
-        @Nullable FaultDelay faultDelay, @Nullable FaultAbort faultAbort, String upstreamCluster,
-        List<String> downstreamNodes, List<HeaderMatcher> headers,
-        @Nullable Integer maxActiveFaults) {
-      this.faultDelay = faultDelay;
-      this.faultAbort = faultAbort;
-      this.upstreamCluster = upstreamCluster;
-      this.downstreamNodes = downstreamNodes;
-      this.headers = headers;
-      this.maxActiveFaults = maxActiveFaults;
-    }
-
-    @Override
-    public boolean equals(Object o) {
-      if (this == o) {
-        return true;
-      }
-      if (o == null || getClass() != o.getClass()) {
-        return false;
-      }
-      HttpFault httpFault = (HttpFault) o;
-      return Objects.equals(faultDelay, httpFault.faultDelay)
-          && Objects.equals(faultAbort, httpFault.faultAbort)
-          && Objects.equals(upstreamCluster, httpFault.upstreamCluster)
-          && Objects.equals(downstreamNodes, httpFault.downstreamNodes)
-          && Objects.equals(headers, httpFault.headers)
-          && Objects.equals(maxActiveFaults, httpFault.maxActiveFaults);
-    }
-
-    @Override
-    public int hashCode() {
-      return Objects.hash(
-          faultDelay, faultAbort, upstreamCluster, downstreamNodes, headers, maxActiveFaults);
-    }
-
-    @Override
-    public String toString() {
-      return MoreObjects.toStringHelper(this)
-          .add("faultDelay", faultDelay)
-          .add("faultAbort", faultAbort)
-          .add("upstreamCluster", upstreamCluster)
-          .add("downstreamNodes", downstreamNodes)
-          .add("headers", headers)
-          .add("maxActiveFaults", maxActiveFaults)
-          .toString();
-    }
-
-    static StructOrError<HttpFault> decodeFaultFilterConfig(Any rawFaultFilterConfig) {
-      if (rawFaultFilterConfig.getTypeUrl().equals(
-          "type.googleapis.com/envoy.config.filter.http.fault.v2.HTTPFault")) {
-        rawFaultFilterConfig = rawFaultFilterConfig.toBuilder().setTypeUrl(
-            "type.googleapis.com/envoy.extensions.filters.http.fault.v3.HTTPFault").build();
-      }
-      HTTPFault httpFaultProto;
-      try {
-        httpFaultProto = rawFaultFilterConfig.unpack(HTTPFault.class);
-      } catch (InvalidProtocolBufferException e) {
-        return StructOrError.fromError("Invalid proto: " + e);
-      }
-      return fromEnvoyProtoHttpFault(httpFaultProto);
-    }
-
-    private static StructOrError<HttpFault> fromEnvoyProtoHttpFault(HTTPFault httpFault) {
-      FaultDelay faultDelay = null;
-      FaultAbort faultAbort = null;
-      if (httpFault.hasDelay()) {
-        faultDelay = FaultDelay.fromEnvoyProtoFaultDelay(httpFault.getDelay());
-      }
-      if (httpFault.hasAbort()) {
-        StructOrError<FaultAbort> faultAbortOrError =
-            FaultAbort.fromEnvoyProtoFaultAbort(httpFault.getAbort());
-        if (faultAbortOrError.getErrorDetail() != null) {
-          return StructOrError.fromError(
-              "HttpFault contains invalid FaultAbort: " + faultAbortOrError.getErrorDetail());
-        }
-        faultAbort = faultAbortOrError.getStruct();
-      }
-      if (faultDelay == null && faultAbort == null) {
-        return StructOrError.fromError(
-            "Invalid HttpFault: neither fault_delay nor fault_abort is specified");
-      }
-      String upstreamCluster = httpFault.getUpstreamCluster();
-      List<String> downstreamNodes = httpFault.getDownstreamNodesList();
-      List<HeaderMatcher> headers = new ArrayList<>();
-      for (io.envoyproxy.envoy.config.route.v3.HeaderMatcher proto : httpFault.getHeadersList()) {
-        StructOrError<HeaderMatcher> headerMatcherOrError =
-            Route.convertEnvoyProtoHeaderMatcher(proto);
-        if (headerMatcherOrError.getErrorDetail() != null) {
-          return StructOrError.fromError(
-              "HttpFault contains invalid header matcher: "
-                  + headerMatcherOrError.getErrorDetail());
-        }
-        headers.add(headerMatcherOrError.getStruct());
-      }
-      Integer maxActiveFaults = null;
-      if (httpFault.hasMaxActiveFaults()) {
-        maxActiveFaults = httpFault.getMaxActiveFaults().getValue();
-        if (maxActiveFaults < 0) {
-          maxActiveFaults = Integer.MAX_VALUE;
-        }
-      }
-      return StructOrError.fromStruct(new HttpFault(
-          faultDelay, faultAbort, upstreamCluster, downstreamNodes, headers, maxActiveFaults));
-    }
-  }
-
-  /**
-   * See corresponding Envoy proto message {@link
-   * io.envoyproxy.envoy.extensions.filters.common.fault.v3.FaultDelay}.
-   */
-  static final class FaultDelay {
-    @Nullable
-    final Long delayNanos;
-    final boolean headerDelay;
-    final int ratePerMillion;
-
-    private FaultDelay(@Nullable Long delayNanos, boolean headerDelay, int ratePerMillion) {
-      this.delayNanos = delayNanos;
-      this.headerDelay = headerDelay;
-      this.ratePerMillion = ratePerMillion;
-    }
-
-    @Override
-    public boolean equals(Object o) {
-      if (this == o) {
-        return true;
-      }
-      if (o == null || getClass() != o.getClass()) {
-        return false;
-      }
-      FaultDelay that = (FaultDelay) o;
-      return ratePerMillion == that.ratePerMillion
-          && headerDelay == that.headerDelay
-          && Objects.equals(delayNanos, that.delayNanos);
-    }
-
-    @Override
-    public int hashCode() {
-      return Objects.hash(delayNanos, headerDelay, ratePerMillion);
-    }
-
-    @Override
-    public String toString() {
-      ToStringHelper toStringHelper = MoreObjects.toStringHelper(this)
-          .add("ratePerMillion", ratePerMillion);
-      if (headerDelay) {
-        toStringHelper.add("type", "header delay");
-      } else {
-        toStringHelper.add("type", "fixed delay");
-        toStringHelper.add("delayNanos", delayNanos);
-      }
-      return toStringHelper.toString();
-    }
-
-    private static FaultDelay fromEnvoyProtoFaultDelay(
-        io.envoyproxy.envoy.extensions.filters.common.fault.v3.FaultDelay faultDelay) {
-      int rate = getRatePerMillion(faultDelay.getPercentage());
-      if (faultDelay.hasHeaderDelay()) {
-        return new FaultDelay(null, true, rate);
-      }
-      long delay = Durations.toNanos(faultDelay.getFixedDelay());
-      return new FaultDelay(delay, false, rate);
-    }
-  }
-
-  /**
-   * See corresponding Envoy proto message {@link
-   * io.envoyproxy.envoy.extensions.filters.http.fault.v3.FaultAbort}.
-   */
-  static final class FaultAbort {
-    @Nullable
-    final Status status;
-    final boolean headerAbort;
-    final int ratePerMillion;
-
-    private FaultAbort(@Nullable Status status, boolean headerAbort, int ratePerMillion) {
-      this.status = status;
-      this.headerAbort = headerAbort;
-      this.ratePerMillion = ratePerMillion;
-    }
-
-    @Override
-    public boolean equals(Object o) {
-      if (this == o) {
-        return true;
-      }
-      if (o == null || getClass() != o.getClass()) {
-        return false;
-      }
-      FaultAbort that = (FaultAbort) o;
-      return ratePerMillion == that.ratePerMillion
-          && headerAbort == that.headerAbort
-          && Objects.equals(status, that.status);
-    }
-
-    @Override
-    public int hashCode() {
-      return Objects.hash(status, headerAbort, ratePerMillion);
-    }
-
-    @Override
-    public String toString() {
-      ToStringHelper toStringHelper = MoreObjects.toStringHelper(this)
-          .add("ratePerMillion", ratePerMillion);
-      if (headerAbort) {
-        toStringHelper.add("type", "header abort");
-      } else {
-        toStringHelper.add("type", "fixed status");
-        toStringHelper.add("status", status);
-      }
-      return toStringHelper.toString();
-    }
-
-    private static StructOrError<FaultAbort> fromEnvoyProtoFaultAbort(
-        io.envoyproxy.envoy.extensions.filters.http.fault.v3.FaultAbort faultAbort) {
-      int rate = getRatePerMillion(faultAbort.getPercentage());
-      boolean headerAbort = false;
-      Status status = null;
-      switch (faultAbort.getErrorTypeCase()) {
-        case HEADER_ABORT:
-          headerAbort = true;
-          break;
-        case HTTP_STATUS:
-          status = convertHttpStatus(faultAbort.getHttpStatus());
-          break;
-        case GRPC_STATUS:
-          status = Status.fromCodeValue(faultAbort.getGrpcStatus());
-          break;
-        case ERRORTYPE_NOT_SET:
-        default:
-          return StructOrError.fromError(
-              "Unknown error type case: " + faultAbort.getErrorTypeCase());
-      }
-      return StructOrError.fromStruct(new FaultAbort(status, headerAbort, rate));
-    }
-
-    private static Status convertHttpStatus(int httpCode) {
-      Status status;
-      switch (httpCode) {
-        case 400:
-          status = Status.INTERNAL;
-          break;
-        case 401:
-          status = Status.UNAUTHENTICATED;
-          break;
-        case 403:
-          status = Status.PERMISSION_DENIED;
-          break;
-        case 404:
-          status = Status.UNIMPLEMENTED;
-          break;
-        case 429:
-        case 502:
-        case 503:
-        case 504:
-          status = Status.UNAVAILABLE;
-          break;
-        default:
-          status = Status.UNKNOWN;
-      }
-      return status.withDescription("HTTP code: " + httpCode);
-    }
-  }
-
-  private static int getRatePerMillion(FractionalPercent percent) {
-    int numerator = percent.getNumerator();
-    DenominatorType type = percent.getDenominator();
-    switch (type) {
-      case TEN_THOUSAND:
-        numerator *= 100;
-        break;
-      case HUNDRED:
-        numerator *= 10_000;
-        break;
-      case MILLION:
-        break;
-      case UNRECOGNIZED:
-      default:
-        throw new IllegalArgumentException("Unknown denominator type of " + percent);
-    }
-
-    if (numerator > 1_000_000 || numerator < 0) {
-      numerator = 1_000_000;
-    }
-    return numerator;
-  }
-
-  /**
-   * See corresponding Envoy proto message {@link io.envoyproxy.envoy.config.route.v3.RouteAction}.
-   */
-  static final class RouteAction {
-    @Nullable
-    private final Long timeoutNano;
-    // List of hash policies to use for ring hash load balancing.
-    private final List<HashPolicy> hashPolicies;
-    // Exactly one of the following fields is non-null.
-    @Nullable
-    private final String cluster;
-    @Nullable
-    private final List<ClusterWeight> weightedClusters;
-
-    @VisibleForTesting
-    RouteAction(@Nullable Long timeoutNano, List<HashPolicy> hashPolicies,
-        @Nullable String cluster, @Nullable List<ClusterWeight> weightedClusters) {
-      this.timeoutNano = timeoutNano;
-      this.hashPolicies = Collections.unmodifiableList(new ArrayList<>(
-          checkNotNull(hashPolicies, "hashPolicies")));
-      this.cluster = cluster;
-      this.weightedClusters = weightedClusters;
-    }
-
-    @Nullable
-    Long getTimeoutNano() {
-      return timeoutNano;
-    }
-
-    List<HashPolicy> getHashPolicies() {
-      return hashPolicies;
-    }
-
-    @Nullable
-    String getCluster() {
-      return cluster;
-    }
-
-    @Nullable
-    List<ClusterWeight> getWeightedCluster() {
-      return weightedClusters;
-    }
-
-    @Override
-    public boolean equals(Object o) {
-      if (this == o) {
-        return true;
-      }
-      if (o == null || getClass() != o.getClass()) {
-        return false;
-      }
-      RouteAction that = (RouteAction) o;
-      return Objects.equals(timeoutNano, that.timeoutNano)
-          && Objects.equals(hashPolicies, that.hashPolicies)
-          && Objects.equals(cluster, that.cluster)
-          && Objects.equals(weightedClusters, that.weightedClusters);
-    }
-
-    @Override
-    public int hashCode() {
-      return Objects.hash(timeoutNano, hashPolicies, cluster, weightedClusters);
-    }
-
-    @Override
-    public String toString() {
-      ToStringHelper toStringHelper = MoreObjects.toStringHelper(this)
-          .add("hashPolicies", hashPolicies);
-      if (timeoutNano != null) {
-        toStringHelper.add("timeout", timeoutNano + "ns");
-      }
-      if (cluster != null) {
-        toStringHelper.add("cluster", cluster);
-      }
-      if (weightedClusters != null) {
-        toStringHelper.add("weightedClusters", weightedClusters);
-      }
-      return toStringHelper.toString();
-    }
-
-    @Nullable
-    @VisibleForTesting
-    static StructOrError<RouteAction> fromEnvoyProtoRouteAction(
-        io.envoyproxy.envoy.config.route.v3.RouteAction proto) {
-      String cluster = null;
-      List<ClusterWeight> weightedClusters = null;
-      switch (proto.getClusterSpecifierCase()) {
-        case CLUSTER:
-          cluster = proto.getCluster();
-          break;
-        case CLUSTER_HEADER:
-          return null;
-        case WEIGHTED_CLUSTERS:
-          List<io.envoyproxy.envoy.config.route.v3.WeightedCluster.ClusterWeight> clusterWeights
-              = proto.getWeightedClusters().getClustersList();
-          if (clusterWeights.isEmpty()) {
-            return StructOrError.fromError("No cluster found in weighted cluster list");
-          }
-          weightedClusters = new ArrayList<>();
-          for (io.envoyproxy.envoy.config.route.v3.WeightedCluster.ClusterWeight clusterWeight
-              : clusterWeights) {
-            StructOrError<ClusterWeight> clusterWeightOrError =
-                ClusterWeight.fromEnvoyProtoClusterWeight(clusterWeight);
-            if (clusterWeightOrError.getErrorDetail() != null) {
-              return StructOrError.fromError("RouteAction contains invalid ClusterWeight: "
-                  + clusterWeightOrError.getErrorDetail());
-            }
-            weightedClusters.add(clusterWeightOrError.getStruct());
-          }
-          // TODO(chengyuanzhang): validate if the sum of weights equals to total weight.
-          break;
-        case CLUSTERSPECIFIER_NOT_SET:
-        default:
-          return StructOrError.fromError(
-              "Unknown cluster specifier: " + proto.getClusterSpecifierCase());
-      }
-      Long timeoutNano = null;
-      if (proto.hasMaxStreamDuration()) {
-        io.envoyproxy.envoy.config.route.v3.RouteAction.MaxStreamDuration maxStreamDuration
-            = proto.getMaxStreamDuration();
-        if (maxStreamDuration.hasGrpcTimeoutHeaderMax()) {
-          timeoutNano = Durations.toNanos(maxStreamDuration.getGrpcTimeoutHeaderMax());
-        } else if (maxStreamDuration.hasMaxStreamDuration()) {
-          timeoutNano = Durations.toNanos(maxStreamDuration.getMaxStreamDuration());
-        }
-      }
-      List<HashPolicy> hashPolicies = new ArrayList<>();
-      for (io.envoyproxy.envoy.config.route.v3.RouteAction.HashPolicy config
-          : proto.getHashPolicyList()) {
-        HashPolicy policy = null;
-        boolean terminal = config.getTerminal();
-        switch (config.getPolicySpecifierCase()) {
-          case HEADER:
-            io.envoyproxy.envoy.config.route.v3.RouteAction.HashPolicy.Header headerCfg =
-                config.getHeader();
-            Pattern regEx = null;
-            String regExSubstitute = null;
-            if (headerCfg.hasRegexRewrite() && headerCfg.getRegexRewrite().hasPattern()
-                && headerCfg.getRegexRewrite().getPattern().hasGoogleRe2()) {
-              regEx = Pattern.compile(headerCfg.getRegexRewrite().getPattern().getRegex());
-              regExSubstitute = headerCfg.getRegexRewrite().getSubstitution();
-            }
-            policy = HashPolicy.forHeader(
-                terminal, headerCfg.getHeaderName(), regEx, regExSubstitute);
-            break;
-          case CONNECTION_PROPERTIES:
-            if (config.getConnectionProperties().getSourceIp()) {
-              policy = HashPolicy.forSourceIp(terminal);
-            }
-            break;
-          case FILTER_STATE:
-            if (config.getFilterState().getKey().equals("io.grpc.channel_id")) {
-              policy = HashPolicy.forChannelId(terminal);
-            }
-            break;
-          default:
-            // Ignore
-        }
-        hashPolicies.add(policy);
-      }
-      return StructOrError.fromStruct(new RouteAction(
-          timeoutNano, hashPolicies, cluster, weightedClusters));
-    }
-  }
-
-  // Configuration for the route's hashing policy if the upstream cluster uses a hashing load
-  // balancer.
-  static final class HashPolicy {
-    // The specifier that indicates the component of the request to be hashed on.
-    private final Type type;
-    // The flag that short-circuits the hash computing.
-    private final boolean terminal;
-    // The name of the request header that will be used to obtain the hash key.
-    // Only valid if type is HEADER.
-    @Nullable
-    private final String headerName;
-    // The regular expression used to find portions to be replaced in the header value.
-    // Only valid if type is HEADER.
-    @Nullable
-    private final Pattern regEx;
-    // The string that should be substituted into matching portions of the header value.
-    // Only valid if type is HEADER.
-    @Nullable
-    private final String regExSubstitution;
-
-    private HashPolicy(Type type, boolean terminal, @Nullable String headerName,
-        @Nullable Pattern regEx, @Nullable String regExSubstitution) {
-      this.type = checkNotNull(type, "type");
-      this.terminal = terminal;
-      this.headerName = headerName;
-      this.regEx = regEx;
-      this.regExSubstitution = regExSubstitution;
-    }
-
-    static HashPolicy forHeader(boolean terminal, String headerName, @Nullable Pattern regEx,
-        @Nullable String regExSubstitution) {
-      return new HashPolicy(Type.HEADER, terminal, checkNotNull(headerName, "headerName"),
-          regEx, regExSubstitution);
-    }
-
-    static HashPolicy forSourceIp(boolean terminal) {
-      return new HashPolicy(Type.SOURCE_IP, terminal, null, null, null);
-    }
-
-    static HashPolicy forChannelId(boolean terminal) {
-      return new HashPolicy(Type.CHANNEL_ID, terminal, null, null, null);
-    }
-
-    @Override
-    public int hashCode() {
-      return Objects.hash(type, terminal, headerName, regEx, regExSubstitution);
-    }
-
-    @Override
-    public boolean equals(Object o) {
-      if (this == o) {
-        return true;
-      }
-      if (o == null || getClass() != o.getClass()) {
-        return false;
-      }
-      HashPolicy that = (HashPolicy) o;
-      return type == that.type
-          && terminal == that.terminal
-          && Objects.equals(headerName, that.headerName)
-          && Objects.equals(
-          regEx == null ? null : regEx.pattern(),
-          that.regEx == null ? null : that.regEx.pattern())
-          && Objects.equals(regExSubstitution, that.regExSubstitution);
-    }
-
-    @Override
-    public String toString() {
-      ToStringHelper toStringHelper = MoreObjects.toStringHelper(this)
-          .add("type", type)
-          .add("terminal", terminal)
-          .add("headerName", headerName)
-          .add("regExSubstitution", regExSubstitution);
-      if (regEx != null) {
-        toStringHelper.add("regEx", regEx.pattern());
-      }
-      return toStringHelper.toString();
-    }
-
-    enum Type {
-      HEADER, SOURCE_IP, CHANNEL_ID
-    }
-  }
-
-  /**
-   * See corresponding Envoy proto message {@link
-   * io.envoyproxy.envoy.config.route.v3.WeightedCluster.ClusterWeight}.
-   */
-  static final class ClusterWeight {
-    private final String name;
-    private final int weight;
-    @Nullable
-    private final HttpFault httpFault;
-
-    @VisibleForTesting
-    ClusterWeight(String name, int weight, @Nullable HttpFault httpFault) {
-      this.name = name;
-      this.weight = weight;
-      this.httpFault = httpFault;
-    }
-
-    String getName() {
-      return name;
-    }
-
-    int getWeight() {
-      return weight;
-    }
-
-    @Nullable
-    HttpFault getHttpFault() {
-      return httpFault;
-    }
-
-    @Override
-    public boolean equals(Object o) {
-      if (this == o) {
-        return true;
-      }
-      if (o == null || getClass() != o.getClass()) {
-        return false;
-      }
-      ClusterWeight that = (ClusterWeight) o;
-      return weight == that.weight && Objects.equals(name, that.name)
-          && Objects.equals(httpFault, that.httpFault);
-    }
-
-    @Override
-    public int hashCode() {
-      return Objects.hash(name, weight, httpFault);
-    }
-
-    @Override
-    public String toString() {
-      ToStringHelper toStringHelper = MoreObjects.toStringHelper(this)
-          .add("name", name)
-          .add("weight", weight);
-      if (httpFault != null) {
-        toStringHelper.add("httpFault", httpFault);
-      }
-      return toStringHelper.toString();
-    }
-
-    @VisibleForTesting
-    static StructOrError<ClusterWeight> fromEnvoyProtoClusterWeight(
-        io.envoyproxy.envoy.config.route.v3.WeightedCluster.ClusterWeight proto) {
-      HttpFault httpFault = null;
-      Map<String, Any> filterConfigMap = proto.getTypedPerFilterConfigMap();
-      if (filterConfigMap.containsKey(HTTP_FAULT_FILTER_NAME)) {
-        Any rawFaultFilterConfig = filterConfigMap.get(HTTP_FAULT_FILTER_NAME);
-        StructOrError<HttpFault> httpFaultOrError =
-            HttpFault.decodeFaultFilterConfig(rawFaultFilterConfig);
-        if (httpFaultOrError.getErrorDetail() != null) {
-          return StructOrError.fromError(
-              "ClusterWeight [" + proto.getName() + "] contains invalid HttpFault filter: "
-                  + httpFaultOrError.getErrorDetail());
-        }
-        httpFault = httpFaultOrError.getStruct();
-      }
-      return StructOrError.fromStruct(
-          new ClusterWeight(proto.getName(), proto.getWeight().getValue(), httpFault));
-    }
-  }
-
-  /**
-   * See corresponding Envoy proto message {@link
-   * io.envoyproxy.envoy.config.endpoint.v3.ClusterStats}.
-   */
-  static final class ClusterStats {
-    private final String clusterName;
-    @Nullable
-    private final String clusterServiceName;
-    private final List<UpstreamLocalityStats> upstreamLocalityStatsList;
-    private final List<DroppedRequests> droppedRequestsList;
-    private final long totalDroppedRequests;
-    private final long loadReportIntervalNanos;
-
-    private ClusterStats(
-        String clusterName,
-        @Nullable String clusterServiceName,
-        List<UpstreamLocalityStats> upstreamLocalityStatsList,
-        List<DroppedRequests> droppedRequestsList,
-        long totalDroppedRequests,
-        long loadReportIntervalNanos) {
-      this.clusterName = checkNotNull(clusterName, "clusterName");
-      this.clusterServiceName = clusterServiceName;
-      this.upstreamLocalityStatsList = Collections.unmodifiableList(
-              checkNotNull(upstreamLocalityStatsList, "upstreamLocalityStatsList"));
-      this.droppedRequestsList = Collections.unmodifiableList(
-          checkNotNull(droppedRequestsList, "dropRequestsList"));
-      this.totalDroppedRequests = totalDroppedRequests;
-      this.loadReportIntervalNanos = loadReportIntervalNanos;
-    }
-
-    String getClusterName() {
-      return clusterName;
-    }
-
-    @Nullable
-    String getClusterServiceName() {
-      return clusterServiceName;
-    }
-
-    List<UpstreamLocalityStats> getUpstreamLocalityStatsList() {
-      return upstreamLocalityStatsList;
-    }
-
-    List<DroppedRequests> getDroppedRequestsList() {
-      return droppedRequestsList;
-    }
-
-    long getTotalDroppedRequests() {
-      return totalDroppedRequests;
-    }
-
-    long getLoadReportIntervalNanos() {
-      return loadReportIntervalNanos;
-    }
-
-    io.envoyproxy.envoy.config.endpoint.v3.ClusterStats toEnvoyProtoClusterStats() {
-      io.envoyproxy.envoy.config.endpoint.v3.ClusterStats.Builder builder =
-          io.envoyproxy.envoy.config.endpoint.v3.ClusterStats.newBuilder()
-              .setClusterName(clusterName);
-      if (clusterServiceName != null) {
-        builder.setClusterServiceName(clusterServiceName);
-      }
-      for (UpstreamLocalityStats upstreamLocalityStats : upstreamLocalityStatsList) {
-        builder.addUpstreamLocalityStats(upstreamLocalityStats.toEnvoyProtoUpstreamLocalityStats());
-      }
-      for (DroppedRequests droppedRequests : droppedRequestsList) {
-        builder.addDroppedRequests(droppedRequests.toEnvoyProtoDroppedRequests());
-      }
-      return builder
-          .setTotalDroppedRequests(totalDroppedRequests)
-          .setLoadReportInterval(Durations.fromNanos(loadReportIntervalNanos))
-          .build();
-    }
-
-    io.envoyproxy.envoy.api.v2.endpoint.ClusterStats toEnvoyProtoClusterStatsV2() {
-      io.envoyproxy.envoy.api.v2.endpoint.ClusterStats.Builder builder =
-          io.envoyproxy.envoy.api.v2.endpoint.ClusterStats.newBuilder()
-              .setClusterName(clusterName);
-      if (clusterServiceName != null) {
-        builder.setClusterServiceName(clusterServiceName);
-      }
-      for (UpstreamLocalityStats upstreamLocalityStats : upstreamLocalityStatsList) {
-        builder.addUpstreamLocalityStats(
-            upstreamLocalityStats.toEnvoyProtoUpstreamLocalityStatsV2());
-      }
-      for (DroppedRequests droppedRequests : droppedRequestsList) {
-        builder.addDroppedRequests(droppedRequests.toEnvoyProtoDroppedRequestsV2());
-      }
-      return builder
-          .setTotalDroppedRequests(totalDroppedRequests)
-          .setLoadReportInterval(Durations.fromNanos(loadReportIntervalNanos))
-          .build();
-    }
-
-    @VisibleForTesting
-    Builder toBuilder() {
-      Builder builder = new Builder()
-          .setClusterName(clusterName)
-          .setTotalDroppedRequests(totalDroppedRequests)
-          .setLoadReportIntervalNanos(loadReportIntervalNanos);
-      if (clusterServiceName != null) {
-        builder.setClusterServiceName(clusterServiceName);
-      }
-      for (UpstreamLocalityStats upstreamLocalityStats : upstreamLocalityStatsList) {
-        builder.addUpstreamLocalityStats(upstreamLocalityStats);
-      }
-      for (DroppedRequests droppedRequests : droppedRequestsList) {
-        builder.addDroppedRequests(droppedRequests);
-      }
-      return builder;
-    }
-
-    @Override
-    public boolean equals(Object o) {
-      if (this == o) {
-        return true;
-      }
-      if (o == null || getClass() != o.getClass()) {
-        return false;
-      }
-      ClusterStats that = (ClusterStats) o;
-      return totalDroppedRequests == that.totalDroppedRequests
-          && loadReportIntervalNanos == that.loadReportIntervalNanos
-          && Objects.equals(clusterName, that.clusterName)
-          && Objects.equals(clusterServiceName, that.clusterServiceName)
-          && Objects.equals(upstreamLocalityStatsList, that.upstreamLocalityStatsList)
-          && Objects.equals(droppedRequestsList, that.droppedRequestsList);
-    }
-
-    @Override
-    public int hashCode() {
-      return Objects.hash(
-          clusterName, clusterServiceName, upstreamLocalityStatsList, droppedRequestsList,
-          totalDroppedRequests, loadReportIntervalNanos);
-    }
-
-    static Builder newBuilder() {
-      return new Builder();
-    }
-
-    static final class Builder {
-      private String clusterName;
-      private String clusterServiceName;
-      private final List<UpstreamLocalityStats> upstreamLocalityStatsList = new ArrayList<>();
-      private final List<DroppedRequests> droppedRequestsList = new ArrayList<>();
-      private long totalDroppedRequests;
-      private long loadReportIntervalNanos;
-
-      private Builder() {
-      }
-
-      Builder setClusterName(String clusterName) {
-        this.clusterName = checkNotNull(clusterName, "clusterName");
-        return this;
-      }
-
-      Builder setClusterServiceName(String clusterServiceName) {
-        this.clusterServiceName = checkNotNull(clusterServiceName, "clusterServiceName");
-        return this;
-      }
-
-      Builder setTotalDroppedRequests(long totalDroppedRequests) {
-        this.totalDroppedRequests = totalDroppedRequests;
-        return this;
-      }
-
-      Builder setLoadReportIntervalNanos(long loadReportIntervalNanos) {
-        this.loadReportIntervalNanos = loadReportIntervalNanos;
-        return this;
-      }
-
-      Builder addUpstreamLocalityStats(UpstreamLocalityStats upstreamLocalityStats) {
-        upstreamLocalityStatsList.add(checkNotNull(upstreamLocalityStats, "upstreamLocalityStats"));
-        return this;
-      }
-
-      Builder addAllUpstreamLocalityStats(Collection<UpstreamLocalityStats> upstreamLocalityStats) {
-        upstreamLocalityStatsList.addAll(upstreamLocalityStats);
-        return this;
-      }
-
-      Builder addDroppedRequests(DroppedRequests droppedRequests) {
-        droppedRequestsList.add(checkNotNull(droppedRequests, "dropRequests"));
-        return this;
-      }
-
-      ClusterStats build() {
-        return new ClusterStats(
-            clusterName, clusterServiceName,upstreamLocalityStatsList, droppedRequestsList,
-            totalDroppedRequests, loadReportIntervalNanos);
-      }
-    }
-
-    /**
-     * See corresponding Envoy proto message {@link
-     * io.envoyproxy.envoy.config.endpoint.v3.ClusterStats.DroppedRequests}.
-     */
-    static final class DroppedRequests {
-      private final String category;
-      private final long droppedCount;
-
-      DroppedRequests(String category, long droppedCount) {
-        this.category = checkNotNull(category, "category");
-        this.droppedCount = droppedCount;
-      }
-
-      String getCategory() {
-        return category;
-      }
-
-      long getDroppedCount() {
-        return droppedCount;
-      }
-
-      private io.envoyproxy.envoy.config.endpoint.v3.ClusterStats.DroppedRequests
-          toEnvoyProtoDroppedRequests() {
-        return io.envoyproxy.envoy.config.endpoint.v3.ClusterStats.DroppedRequests.newBuilder()
-            .setCategory(category)
-            .setDroppedCount(droppedCount)
-            .build();
-      }
-
-      private io.envoyproxy.envoy.api.v2.endpoint.ClusterStats.DroppedRequests
-          toEnvoyProtoDroppedRequestsV2() {
-        return io.envoyproxy.envoy.api.v2.endpoint.ClusterStats.DroppedRequests.newBuilder()
-            .setCategory(category)
-            .setDroppedCount(droppedCount)
-            .build();
-      }
-
-      @Override
-      public boolean equals(Object o) {
-        if (this == o) {
-          return true;
-        }
-        if (o == null || getClass() != o.getClass()) {
-          return false;
-        }
-        DroppedRequests that = (DroppedRequests) o;
-        return droppedCount == that.droppedCount && Objects.equals(category, that.category);
-      }
-
-      @Override
-      public int hashCode() {
-        return Objects.hash(category, droppedCount);
-      }
-    }
-  }
-
-  /**
-   * See corresponding Envoy proto message {@link
-   * io.envoyproxy.envoy.config.endpoint.v3.UpstreamLocalityStats}.
-   */
-  static final class UpstreamLocalityStats {
-    private final Locality locality;
-    private final long totalSuccessfulRequests;
-    private final long totalErrorRequests;
-    private final long totalRequestsInProgress;
-    private final long totalIssuedRequests;
-    private final List<EndpointLoadMetricStats> loadMetricStatsList;
-
-    private UpstreamLocalityStats(
-        Locality locality,
-        long totalSuccessfulRequests,
-        long totalErrorRequests,
-        long totalRequestsInProgress,
-        long totalIssuedRequests,
-        List<EndpointLoadMetricStats> loadMetricStatsList) {
-      this.locality = checkNotNull(locality, "locality");
-      this.totalSuccessfulRequests = totalSuccessfulRequests;
-      this.totalErrorRequests = totalErrorRequests;
-      this.totalRequestsInProgress = totalRequestsInProgress;
-      this.totalIssuedRequests = totalIssuedRequests;
-      this.loadMetricStatsList = Collections.unmodifiableList(
-          checkNotNull(loadMetricStatsList, "loadMetricStatsList"));
-    }
-
-    Locality getLocality() {
-      return locality;
-    }
-
-    long getTotalSuccessfulRequests() {
-      return totalSuccessfulRequests;
-    }
-
-    long getTotalErrorRequests() {
-      return totalErrorRequests;
-    }
-
-    long getTotalRequestsInProgress() {
-      return totalRequestsInProgress;
-    }
-
-    long getTotalIssuedRequests() {
-      return totalIssuedRequests;
-    }
-
-    List<EndpointLoadMetricStats> getLoadMetricStatsList() {
-      return loadMetricStatsList;
-    }
-
-    private io.envoyproxy.envoy.config.endpoint.v3.UpstreamLocalityStats
-        toEnvoyProtoUpstreamLocalityStats() {
-      io.envoyproxy.envoy.config.endpoint.v3.UpstreamLocalityStats.Builder builder
-          = io.envoyproxy.envoy.config.endpoint.v3.UpstreamLocalityStats.newBuilder()
-              .setLocality(locality.toEnvoyProtoLocality())
-              .setTotalSuccessfulRequests(totalSuccessfulRequests)
-              .setTotalErrorRequests(totalErrorRequests)
-              .setTotalRequestsInProgress(totalRequestsInProgress)
-              .setTotalIssuedRequests(totalIssuedRequests);
-      for (EndpointLoadMetricStats endpointLoadMetricStats : loadMetricStatsList) {
-        builder.addLoadMetricStats(endpointLoadMetricStats.toEnvoyProtoEndpointLoadMetricStats());
-      }
-      return builder.build();
-    }
-
-    private io.envoyproxy.envoy.api.v2.endpoint.UpstreamLocalityStats
-        toEnvoyProtoUpstreamLocalityStatsV2() {
-      io.envoyproxy.envoy.api.v2.endpoint.UpstreamLocalityStats.Builder builder
-          = io.envoyproxy.envoy.api.v2.endpoint.UpstreamLocalityStats.newBuilder()
-              .setLocality(locality.toEnvoyProtoLocalityV2())
-              .setTotalSuccessfulRequests(totalSuccessfulRequests)
-              .setTotalErrorRequests(totalErrorRequests)
-              .setTotalRequestsInProgress(totalRequestsInProgress)
-              .setTotalIssuedRequests(totalIssuedRequests);
-      for (EndpointLoadMetricStats endpointLoadMetricStats : loadMetricStatsList) {
-        builder.addLoadMetricStats(endpointLoadMetricStats.toEnvoyProtoEndpointLoadMetricStatsV2());
-      }
-      return builder.build();
-    }
-
-    @Override
-    public boolean equals(Object o) {
-      if (this == o) {
-        return true;
-      }
-      if (o == null || getClass() != o.getClass()) {
-        return false;
-      }
-      UpstreamLocalityStats that = (UpstreamLocalityStats) o;
-      return totalSuccessfulRequests == that.totalSuccessfulRequests
-          && totalErrorRequests == that.totalErrorRequests
-          && totalRequestsInProgress == that.totalRequestsInProgress
-          && totalIssuedRequests == that.totalIssuedRequests
-          && Objects.equals(locality, that.locality)
-          && Objects.equals(loadMetricStatsList, that.loadMetricStatsList);
-    }
-
-    @Override
-    public int hashCode() {
-      return Objects.hash(
-          locality, totalSuccessfulRequests, totalErrorRequests, totalRequestsInProgress,
-          totalIssuedRequests, loadMetricStatsList);
-    }
-
-    static Builder newBuilder() {
-      return new Builder();
-    }
-
-    static final class Builder {
-      private Locality locality;
-      private long totalSuccessfulRequests;
-      private long totalErrorRequests;
-      private long totalRequestsInProgress;
-      private long totalIssuedRequests;
-      private final List<EndpointLoadMetricStats> loadMetricStatsList = new ArrayList<>();
-
-      private Builder() {
-      }
-
-      Builder setLocality(Locality locality) {
-        this.locality = checkNotNull(locality, "locality");
-        return this;
-      }
-
-      Builder setTotalSuccessfulRequests(long totalSuccessfulRequests) {
-        this.totalSuccessfulRequests = totalSuccessfulRequests;
-        return this;
-      }
-
-      Builder setTotalErrorRequests(long totalErrorRequests) {
-        this.totalErrorRequests = totalErrorRequests;
-        return this;
-      }
-
-      Builder setTotalRequestsInProgress(long totalRequestsInProgress) {
-        this.totalRequestsInProgress = totalRequestsInProgress;
-        return this;
-      }
-
-      Builder setTotalIssuedRequests(long totalIssuedRequests) {
-        this.totalIssuedRequests = totalIssuedRequests;
-        return this;
-      }
-
-      Builder addLoadMetricStats(EndpointLoadMetricStats endpointLoadMetricStats) {
-        loadMetricStatsList.add(checkNotNull(endpointLoadMetricStats, "endpointLoadMetricStats"));
-        return this;
-      }
-
-      Builder addAllLoadMetricStats(Collection<EndpointLoadMetricStats> endpointLoadMetricStats) {
-        loadMetricStatsList.addAll(
-            checkNotNull(endpointLoadMetricStats, "endpointLoadMetricStats"));
-        return this;
-      }
-
-      UpstreamLocalityStats build() {
-        return new UpstreamLocalityStats(
-            locality, totalSuccessfulRequests, totalErrorRequests, totalRequestsInProgress,
-            totalIssuedRequests, loadMetricStatsList);
-      }
-    }
-  }
-
-  /**
-   * See corresponding Envoy proto message {@link
-   * io.envoyproxy.envoy.config.endpoint.v3.EndpointLoadMetricStats}.
-   */
-  static final class EndpointLoadMetricStats {
-    private final String metricName;
-    private final long numRequestsFinishedWithMetric;
-    private final double totalMetricValue;
-
-    private EndpointLoadMetricStats(String metricName, long numRequestsFinishedWithMetric,
-        double totalMetricValue) {
-      this.metricName = checkNotNull(metricName, "metricName");
-      this.numRequestsFinishedWithMetric = numRequestsFinishedWithMetric;
-      this.totalMetricValue = totalMetricValue;
-    }
-
-    String getMetricName() {
-      return metricName;
-    }
-
-    long getNumRequestsFinishedWithMetric() {
-      return numRequestsFinishedWithMetric;
-    }
-
-    double getTotalMetricValue() {
-      return totalMetricValue;
-    }
-
-    private io.envoyproxy.envoy.config.endpoint.v3.EndpointLoadMetricStats
-        toEnvoyProtoEndpointLoadMetricStats() {
-      return io.envoyproxy.envoy.config.endpoint.v3.EndpointLoadMetricStats.newBuilder()
-          .setMetricName(metricName)
-          .setNumRequestsFinishedWithMetric(numRequestsFinishedWithMetric)
-          .setTotalMetricValue(totalMetricValue)
-          .build();
-    }
-
-    private io.envoyproxy.envoy.api.v2.endpoint.EndpointLoadMetricStats
-        toEnvoyProtoEndpointLoadMetricStatsV2() {
-      return io.envoyproxy.envoy.api.v2.endpoint.EndpointLoadMetricStats.newBuilder()
-          .setMetricName(metricName)
-          .setNumRequestsFinishedWithMetric(numRequestsFinishedWithMetric)
-          .setTotalMetricValue(totalMetricValue)
-          .build();
-    }
-
-    @Override
-    public boolean equals(Object o) {
-      if (this == o) {
-        return true;
-      }
-      if (o == null || getClass() != o.getClass()) {
-        return false;
-      }
-      EndpointLoadMetricStats that = (EndpointLoadMetricStats) o;
-      return numRequestsFinishedWithMetric == that.numRequestsFinishedWithMetric
-          && Double.compare(that.totalMetricValue, totalMetricValue) == 0
-          && Objects.equals(metricName, that.metricName);
-    }
-
-    @Override
-    public int hashCode() {
-      return Objects.hash(metricName, numRequestsFinishedWithMetric, totalMetricValue);
-    }
-
-    static Builder newBuilder() {
-      return new Builder();
-    }
-
-    static final class Builder {
-      private String metricName;
-      private long numRequestsFinishedWithMetric;
-      private double totalMetricValue;
-
-      private Builder() {
-      }
-
-      Builder setMetricName(String metricName) {
-        this.metricName = checkNotNull(metricName, "metricName");
-        return this;
-      }
-
-      Builder setNumRequestsFinishedWithMetric(long numRequestsFinishedWithMetric) {
-        this.numRequestsFinishedWithMetric = numRequestsFinishedWithMetric;
-        return this;
-      }
-
-      Builder setTotalMetricValue(double totalMetricValue) {
-        this.totalMetricValue = totalMetricValue;
-        return this;
-      }
-
-      EndpointLoadMetricStats build() {
-        return new EndpointLoadMetricStats(
-            metricName, numRequestsFinishedWithMetric, totalMetricValue);
-      }
-    }
-  }
-=======
->>>>>>> 01ed0822
 }