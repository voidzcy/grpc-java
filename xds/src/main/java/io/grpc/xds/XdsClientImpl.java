--- conflicted
+++ resolved
@@ -87,13 +87,10 @@
 
   private final MessagePrinter respPrinter = new MessagePrinter();
 
-<<<<<<< HEAD
   private final InternalLogId logId;
   private final XdsLogger logger;
-=======
   // Name of the target server this gRPC client is trying to talk to.
   private final String targetName;
->>>>>>> a98db126
   private final ManagedChannel channel;
   private final SynchronizationContext syncContext;
   private final ScheduledExecutorService timeService;
@@ -176,12 +173,9 @@
       ScheduledExecutorService timeService,
       BackoffPolicy.Provider backoffPolicyProvider,
       Supplier<Stopwatch> stopwatchSupplier) {
-<<<<<<< HEAD
     logId = InternalLogId.allocate("xds-client", null);
     logger = XdsLogger.withLogId(logId);
-=======
     this.targetName = checkNotNull(targetName, "targetName");
->>>>>>> a98db126
     this.channel =
         checkNotNull(channelFactory, "channelFactory")
             .createChannel(checkNotNull(servers, "servers"));
