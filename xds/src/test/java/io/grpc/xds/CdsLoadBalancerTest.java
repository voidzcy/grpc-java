/*
 * Copyright 2019 The gRPC Authors
 *
 * Licensed under the Apache License, Version 2.0 (the "License");
 * you may not use this file except in compliance with the License.
 * You may obtain a copy of the License at
 *
 *     http://www.apache.org/licenses/LICENSE-2.0
 *
 * Unless required by applicable law or agreed to in writing, software
 * distributed under the License is distributed on an "AS IS" BASIS,
 * WITHOUT WARRANTIES OR CONDITIONS OF ANY KIND, either express or implied.
 * See the License for the specific language governing permissions and
 * limitations under the License.
 */

package io.grpc.xds;

import static com.google.common.truth.Truth.assertThat;
import static org.mockito.Mockito.mock;
import static org.mockito.Mockito.when;

import com.google.common.collect.Iterables;
import io.grpc.Attributes;
import io.grpc.ConnectivityState;
import io.grpc.EquivalentAddressGroup;
import io.grpc.LoadBalancer;
import io.grpc.LoadBalancer.CreateSubchannelArgs;
import io.grpc.LoadBalancer.Helper;
import io.grpc.LoadBalancer.PickResult;
import io.grpc.LoadBalancer.PickSubchannelArgs;
import io.grpc.LoadBalancer.ResolvedAddresses;
import io.grpc.LoadBalancer.Subchannel;
import io.grpc.LoadBalancer.SubchannelPicker;
import io.grpc.LoadBalancerProvider;
import io.grpc.LoadBalancerRegistry;
import io.grpc.ManagedChannel;
import io.grpc.NameResolver;
import io.grpc.Status;
import io.grpc.Status.Code;
import io.grpc.SynchronizationContext;
import io.grpc.internal.ObjectPool;
import io.grpc.xds.CdsLoadBalancerProvider.CdsConfig;
import io.grpc.xds.EdsLoadBalancerProvider.EdsConfig;
import io.grpc.xds.EnvoyServerProtoData.DownstreamTlsContext;
import io.grpc.xds.EnvoyServerProtoData.UpstreamTlsContext;
import io.grpc.xds.XdsClient.CdsUpdate.ClusterType;
import io.grpc.xds.internal.sds.CommonTlsContextTestsUtil;
import io.grpc.xds.internal.sds.SslContextProvider;
import io.grpc.xds.internal.sds.SslContextProviderSupplier;
import io.grpc.xds.internal.sds.TlsContextManager;
import java.net.SocketAddress;
import java.util.ArrayList;
import java.util.Collections;
import java.util.List;
import javax.annotation.Nonnull;
import javax.annotation.Nullable;
import org.junit.After;
import org.junit.Before;
import org.junit.Test;
import org.junit.runner.RunWith;
import org.junit.runners.JUnit4;
import org.mockito.MockitoAnnotations;

/**
 * Tests for {@link CdsLoadBalancer}.
 */
@RunWith(JUnit4.class)
public class CdsLoadBalancerTest {
  private static final String AUTHORITY = "api.google.com";
  private static final String CLUSTER = "cluster-foo.googleapis.com";
  private final SynchronizationContext syncContext = new SynchronizationContext(
      new Thread.UncaughtExceptionHandler() {
        @Override
        public void uncaughtException(Thread t, Throwable e) {
          throw new AssertionError(e);
        }
      });
  private final List<FakeLoadBalancer> childBalancers = new ArrayList<>();
  private final FakeXdsClient xdsClient = new FakeXdsClient();
  private final TlsContextManager tlsContextManager = new FakeTlsContextManager();
  private LoadBalancer.Helper helper = new FakeLbHelper();
  private int xdsClientRefs;
  private ConnectivityState currentState;
  private SubchannelPicker currentPicker;
  private CdsLoadBalancer loadBalancer;

  @Before
  public void setUp() {
    MockitoAnnotations.initMocks(this);

    LoadBalancerRegistry registry = new LoadBalancerRegistry();
    registry.register(new FakeLoadBalancerProvider(XdsLbPolicies.WEIGHTED_TARGET_POLICY_NAME));
    registry.register(new FakeLoadBalancerProvider(XdsLbPolicies.EDS_POLICY_NAME));
    registry.register(new FakeLoadBalancerProvider("round_robin"));
    ObjectPool<XdsClient> xdsClientPool = new ObjectPool<XdsClient>() {
      @Override
      public XdsClient getObject() {
        xdsClientRefs++;
        return xdsClient;
      }

      @Override
      public XdsClient returnObject(Object object) {
        assertThat(xdsClientRefs).isGreaterThan(0);
        xdsClientRefs--;
        return null;
      }
    };
    loadBalancer = new CdsLoadBalancer(helper, registry, tlsContextManager);
    loadBalancer.handleResolvedAddresses(
        ResolvedAddresses.newBuilder()
            .setAddresses(Collections.<EquivalentAddressGroup>emptyList())
            .setLoadBalancingPolicyConfig(new CdsConfig(CLUSTER))
            .setAttributes(
                Attributes.newBuilder().set(XdsAttributes.XDS_CLIENT_POOL, xdsClientPool).build())
            .build());
    assertThat(xdsClient.watcher).isNotNull();
  }

  @After
  public void tearDown() {
    loadBalancer.shutdown();
    assertThat(xdsClient.watcher).isNull();
    assertThat(xdsClientRefs).isEqualTo(0);
  }


  @Test
  public void receiveFirstClusterResourceInfo() {
    xdsClient.deliverClusterInfo(null, null, null);
    assertThat(childBalancers).hasSize(1);
    FakeLoadBalancer childBalancer = Iterables.getOnlyElement(childBalancers);
    assertThat(childBalancer.name).isEqualTo(XdsLbPolicies.EDS_POLICY_NAME);
    assertThat(childBalancer.config).isNotNull();
    EdsConfig edsConfig = (EdsConfig) childBalancer.config;
    assertThat(edsConfig.clusterName).isEqualTo(CLUSTER);
    assertThat(edsConfig.edsServiceName).isNull();
    assertThat(edsConfig.lrsServerName).isNull();
    assertThat(edsConfig.maxConcurrentRequests).isNull();
    assertThat(edsConfig.localityPickingPolicy.getProvider().getPolicyName())
        .isEqualTo(XdsLbPolicies.WEIGHTED_TARGET_POLICY_NAME);  // hardcoded to weighted-target
    assertThat(edsConfig.endpointPickingPolicy.getProvider().getPolicyName())
        .isEqualTo("round_robin");
  }

  @Test
  public void clusterResourceNeverExist() {
    xdsClient.deliverResourceNotFound();
    assertThat(childBalancers).isEmpty();
    assertThat(currentState).isEqualTo(ConnectivityState.TRANSIENT_FAILURE);
    PickResult result = currentPicker.pickSubchannel(mock(PickSubchannelArgs.class));
    assertThat(result.getStatus().getCode()).isEqualTo(Code.UNAVAILABLE);
    assertThat(result.getStatus().getDescription())
        .isEqualTo("Resource " + CLUSTER + " is unavailable");
  }

  @Test
  public void clusterResourceRemoved() {
    xdsClient.deliverClusterInfo(null, null, null);
    assertThat(childBalancers).hasSize(1);
    FakeLoadBalancer childBalancer = Iterables.getOnlyElement(childBalancers);
    assertThat(childBalancer.shutdown).isFalse();

    xdsClient.deliverResourceNotFound();
    assertThat(childBalancer.shutdown).isTrue();
    assertThat(currentState).isEqualTo(ConnectivityState.TRANSIENT_FAILURE);
    PickResult result = currentPicker.pickSubchannel(mock(PickSubchannelArgs.class));
    assertThat(result.getStatus().getCode()).isEqualTo(Code.UNAVAILABLE);
    assertThat(result.getStatus().getDescription())
        .isEqualTo("Resource " + CLUSTER + " is unavailable");
  }

  @Test
  public void clusterResourceUpdated() {
    xdsClient.deliverClusterInfo(null, null, null);
    FakeLoadBalancer childBalancer = Iterables.getOnlyElement(childBalancers);
    EdsConfig edsConfig = (EdsConfig) childBalancer.config;
    assertThat(edsConfig.clusterName).isEqualTo(CLUSTER);
    assertThat(edsConfig.edsServiceName).isNull();
    assertThat(edsConfig.lrsServerName).isNull();
    assertThat(edsConfig.localityPickingPolicy.getProvider().getPolicyName())
        .isEqualTo(XdsLbPolicies.WEIGHTED_TARGET_POLICY_NAME);  // hardcoded to weighted-target
    assertThat(edsConfig.endpointPickingPolicy.getProvider().getPolicyName())
        .isEqualTo("round_robin");

    String edsService = "service-bar.googleapis.com";
    String loadReportServer = "lrs-server.googleapis.com";
    long maxConcurrentRequests = 50L;
    xdsClient.deliverClusterInfo(edsService, loadReportServer, maxConcurrentRequests, null);
    assertThat(childBalancers).containsExactly(childBalancer);
    edsConfig = (EdsConfig) childBalancer.config;
    assertThat(edsConfig.clusterName).isEqualTo(CLUSTER);
    assertThat(edsConfig.edsServiceName).isEqualTo(edsService);
    assertThat(edsConfig.lrsServerName).isEqualTo(loadReportServer);
    assertThat(edsConfig.maxConcurrentRequests).isEqualTo(maxConcurrentRequests);
    assertThat(edsConfig.localityPickingPolicy.getProvider().getPolicyName())
        .isEqualTo(XdsLbPolicies.WEIGHTED_TARGET_POLICY_NAME);  // hardcoded to weighted-target
    assertThat(edsConfig.endpointPickingPolicy.getProvider().getPolicyName())
        .isEqualTo("round_robin");
  }

  @Test
  public void receiveClusterResourceInfoWithUpstreamTlsContext() {
    loadBalancer.setXdsSecurity(true);
    UpstreamTlsContext upstreamTlsContext =
        CommonTlsContextTestsUtil.buildUpstreamTlsContextFromFilenames(
            CommonTlsContextTestsUtil.CLIENT_KEY_FILE,
            CommonTlsContextTestsUtil.CLIENT_PEM_FILE,
            CommonTlsContextTestsUtil.CA_PEM_FILE);
    xdsClient.deliverClusterInfo(null, null, upstreamTlsContext);
    FakeLoadBalancer childBalancer = Iterables.getOnlyElement(childBalancers);
    List<EquivalentAddressGroup> addresses = createEndpointAddresses(2);
    CreateSubchannelArgs args =
        CreateSubchannelArgs.newBuilder()
            .setAddresses(addresses)
            .build();
    Subchannel subchannel = childBalancer.helper.createSubchannel(args);
    for (EquivalentAddressGroup eag : subchannel.getAllAddresses()) {
      SslContextProviderSupplier supplier =
          eag.getAttributes().get(XdsAttributes.ATTR_SSL_CONTEXT_PROVIDER_SUPPLIER);
      assertThat(supplier.getUpstreamTlsContext()).isEqualTo(upstreamTlsContext);
    }

    xdsClient.deliverClusterInfo(null, null, null);
    subchannel = childBalancer.helper.createSubchannel(args);
    for (EquivalentAddressGroup eag : subchannel.getAllAddresses()) {
      assertThat(eag.getAttributes().get(XdsAttributes.ATTR_SSL_CONTEXT_PROVIDER_SUPPLIER))
          .isNull();
    }

    upstreamTlsContext =
        CommonTlsContextTestsUtil.buildUpstreamTlsContextFromFilenames(
            CommonTlsContextTestsUtil.BAD_CLIENT_KEY_FILE,
            CommonTlsContextTestsUtil.BAD_CLIENT_PEM_FILE,
            CommonTlsContextTestsUtil.CA_PEM_FILE);
    xdsClient.deliverClusterInfo(null, null, upstreamTlsContext);
    subchannel = childBalancer.helper.createSubchannel(args);
    for (EquivalentAddressGroup eag : subchannel.getAllAddresses()) {
      SslContextProviderSupplier supplier =
          eag.getAttributes().get(XdsAttributes.ATTR_SSL_CONTEXT_PROVIDER_SUPPLIER);
      assertThat(supplier.getUpstreamTlsContext()).isEqualTo(upstreamTlsContext);
    }
  }

  @Test
  public void subchannelStatePropagateFromDownstreamToUpstream() {
    xdsClient.deliverClusterInfo(null, null, null);
    FakeLoadBalancer childBalancer = Iterables.getOnlyElement(childBalancers);
    List<EquivalentAddressGroup> addresses = createEndpointAddresses(2);
    CreateSubchannelArgs args =
        CreateSubchannelArgs.newBuilder()
            .setAddresses(addresses)
            .build();
    Subchannel subchannel = childBalancer.helper.createSubchannel(args);
    childBalancer.deliverSubchannelState(subchannel, ConnectivityState.READY);
    assertThat(currentState).isEqualTo(ConnectivityState.READY);
    assertThat(currentPicker.pickSubchannel(mock(PickSubchannelArgs.class)).getSubchannel())
        .isSameInstanceAs(subchannel);
  }

  @Test
  public void clusterDiscoveryError_beforeChildPolicyInstantiated_propagateToUpstream() {
    xdsClient.deliverError(Status.UNAUTHENTICATED.withDescription("permission denied"));
    assertThat(currentState).isEqualTo(ConnectivityState.TRANSIENT_FAILURE);
    PickResult result = currentPicker.pickSubchannel(mock(PickSubchannelArgs.class));
    assertThat(result.getStatus().isOk()).isFalse();
    assertThat(result.getStatus().getCode()).isEqualTo(Code.UNAUTHENTICATED);
    assertThat(result.getStatus().getDescription()).isEqualTo("permission denied");
  }

  @Test
  public void clusterDiscoveryError_afterChildPolicyInstantiated_keepUsingCurrentCluster() {
    xdsClient.deliverClusterInfo(null, null, null);
    FakeLoadBalancer childBalancer = Iterables.getOnlyElement(childBalancers);
    xdsClient.deliverError(Status.UNAVAILABLE.withDescription("unreachable"));
    assertThat(currentState).isNull();
    assertThat(currentPicker).isNull();
    assertThat(childBalancer.shutdown).isFalse();
  }

  @Test
  public void nameResolutionError_beforeChildPolicyInstantiated_returnErrorPickerToUpstream() {
    loadBalancer.handleNameResolutionError(
        Status.UNIMPLEMENTED.withDescription("not found"));
    assertThat(currentState).isEqualTo(ConnectivityState.TRANSIENT_FAILURE);
    PickResult result = currentPicker.pickSubchannel(mock(PickSubchannelArgs.class));
    assertThat(result.getStatus().isOk()).isFalse();
    assertThat(result.getStatus().getCode()).isEqualTo(Code.UNIMPLEMENTED);
    assertThat(result.getStatus().getDescription()).isEqualTo("not found");
  }

  @Test
  public void nameResolutionError_afterChildPolicyInstantiated_propagateToDownstream() {
    xdsClient.deliverClusterInfo(null, null, null);
    FakeLoadBalancer childBalancer = Iterables.getOnlyElement(childBalancers);
    loadBalancer.handleNameResolutionError(
        Status.UNAVAILABLE.withDescription("cannot reach server"));
    assertThat(childBalancer.upstreamError.getCode()).isEqualTo(Code.UNAVAILABLE);
    assertThat(childBalancer.upstreamError.getDescription())
        .isEqualTo("cannot reach server");
  }

  private static List<EquivalentAddressGroup> createEndpointAddresses(int n) {
    List<EquivalentAddressGroup> list = new ArrayList<>();
    for (int i = 0; i < n; i++) {
      list.add(new EquivalentAddressGroup(mock(SocketAddress.class)));
    }
    return list;
  }

  private final class FakeXdsClient extends XdsClient {
    private CdsResourceWatcher watcher;

    @Override
    void watchCdsResource(String resourceName, CdsResourceWatcher watcher) {
      assertThat(resourceName).isEqualTo(CLUSTER);
      this.watcher = watcher;
    }

    @Override
    void cancelCdsResourceWatch(String resourceName, CdsResourceWatcher watcher) {
      assertThat(resourceName).isEqualTo(CLUSTER);
      assertThat(watcher).isSameInstanceAs(this.watcher);
      this.watcher = null;
    }

    @Override
    void shutdown() {
      // no-op
    }

    void deliverClusterInfo(
        @Nullable final String edsServiceName, @Nullable final String lrsServerName,
        final long maxConcurrentRequests, @Nullable final UpstreamTlsContext tlsContext) {
      syncContext.execute(new Runnable() {
        @Override
        public void run() {
<<<<<<< HEAD
          watcher.onChanged(
              CdsUpdate.newBuilder(ClusterType.EDS, CLUSTER)
                  .setEdsServiceName(edsServiceName)
                  .setLbPolicy("round_robin")  // only supported policy
                  .setLrsServerName(lrsServerName)
                  .build());
=======
          CdsUpdate.Builder updateBuilder = CdsUpdate.newBuilder().setClusterName(CLUSTER);
          if (edsServiceName != null) {
            updateBuilder.setEdsServiceName(edsServiceName);
          }
          if (lrsServerName != null) {
            updateBuilder.setLrsServerName(lrsServerName);
          }
          if (tlsContext != null) {
            updateBuilder.setUpstreamTlsContext(tlsContext);
          }
          updateBuilder.setLbPolicy("round_robin");  // only supported policy
          updateBuilder.setMaxConcurrentRequests(maxConcurrentRequests);
          watcher.onChanged(updateBuilder.build());
>>>>>>> 26d8f9cf
        }
      });
    }

    void deliverClusterInfo(
        @Nullable final String edsServiceName, @Nullable final String lrsServerName,
        @Nullable final UpstreamTlsContext tlsContext) {
      syncContext.execute(new Runnable() {
        @Override
        public void run() {
<<<<<<< HEAD
          watcher.onChanged(
              CdsUpdate.newBuilder(ClusterType.EDS, CLUSTER)
                  .setEdsServiceName(edsServiceName)
                  .setLbPolicy("round_robin")  // only supported policy
                  .setLrsServerName(lrsServerName)
                  .setUpstreamTlsContext(tlsContext)
                  .build());
=======
          CdsUpdate.Builder updateBuilder = CdsUpdate.newBuilder().setClusterName(CLUSTER);
          if (edsServiceName != null) {
            updateBuilder.setEdsServiceName(edsServiceName);
          }
          if (lrsServerName != null) {
            updateBuilder.setLrsServerName(lrsServerName);
          }
          if (tlsContext != null) {
            updateBuilder.setUpstreamTlsContext(tlsContext);
          }
          updateBuilder.setLbPolicy("round_robin");  // only supported policy
          watcher.onChanged(updateBuilder.build());
>>>>>>> 26d8f9cf
        }
      });
    }

    void deliverResourceNotFound() {
      syncContext.execute(new Runnable() {
        @Override
        public void run() {
          watcher.onResourceDoesNotExist(CLUSTER);
        }
      });
    }

    void deliverError(final Status error) {
      syncContext.execute(new Runnable() {
        @Override
        public void run() {
          watcher.onError(error);
        }
      });
    }
  }

  private final class FakeLoadBalancerProvider extends LoadBalancerProvider {
    private final String policyName;

    FakeLoadBalancerProvider(String policyName) {
      this.policyName = policyName;
    }

    @Override
    public LoadBalancer newLoadBalancer(Helper helper) {
      FakeLoadBalancer balancer = new FakeLoadBalancer(policyName, helper);
      childBalancers.add(balancer);
      return balancer;
    }

    @Override
    public boolean isAvailable() {
      return true;
    }

    @Override
    public int getPriority() {
      return 0;  // doesn't matter
    }

    @Override
    public String getPolicyName() {
      return policyName;
    }
  }

  private final class FakeLoadBalancer extends LoadBalancer {
    private final String name;
    private final Helper helper;
    private Object config;
    private Status upstreamError;
    private boolean shutdown;

    FakeLoadBalancer(String name, Helper helper) {
      this.name = name;
      this.helper = helper;
    }

    @Override
    public void handleResolvedAddresses(ResolvedAddresses resolvedAddresses) {
      config = resolvedAddresses.getLoadBalancingPolicyConfig();
    }

    @Override
    public void handleNameResolutionError(Status error) {
      upstreamError = error;
    }

    @Override
    public void shutdown() {
      shutdown = true;
      childBalancers.remove(this);
    }

    void deliverSubchannelState(final Subchannel subchannel, ConnectivityState state) {
      SubchannelPicker picker = new SubchannelPicker() {
        @Override
        public PickResult pickSubchannel(PickSubchannelArgs args) {
          return PickResult.withSubchannel(subchannel);
        }
      };
      helper.updateBalancingState(state, picker);
    }
  }

  private final class FakeLbHelper extends LoadBalancer.Helper {

    @Override
    public void updateBalancingState(
        @Nonnull ConnectivityState newState, @Nonnull SubchannelPicker newPicker) {
      currentState = newState;
      currentPicker = newPicker;
    }

    @Override
    public Subchannel createSubchannel(CreateSubchannelArgs args) {
      return new FakeSubchannel(args.getAddresses());
    }

    @Override
    public ManagedChannel createOobChannel(EquivalentAddressGroup eag, String authority) {
      throw new UnsupportedOperationException("should not be called");
    }

    @Override
    public SynchronizationContext getSynchronizationContext() {
      return syncContext;
    }

    @Deprecated
    @Override
    public NameResolver.Factory getNameResolverFactory() {
      throw new UnsupportedOperationException("should not be called");
    }

    @Override
    public String getAuthority() {
      return AUTHORITY;
    }
  }

  private static final class FakeSubchannel extends Subchannel {
    private final List<EquivalentAddressGroup> eags;

    private FakeSubchannel(List<EquivalentAddressGroup> eags) {
      this.eags = eags;
    }

    @Override
    public void shutdown() {
    }

    @Override
    public void requestConnection() {
    }

    @Override
    public List<EquivalentAddressGroup> getAllAddresses() {
      return eags;
    }

    @Override
    public Attributes getAttributes() {
      return Attributes.EMPTY;
    }
  }

  private static final class FakeTlsContextManager implements TlsContextManager {

    @Override
    public SslContextProvider findOrCreateClientSslContextProvider(
        UpstreamTlsContext upstreamTlsContext) {
      SslContextProvider sslContextProvider = mock(SslContextProvider.class);
      when(sslContextProvider.getUpstreamTlsContext()).thenReturn(upstreamTlsContext);
      return sslContextProvider;
    }

    @Override
    public SslContextProvider releaseClientSslContextProvider(
        SslContextProvider sslContextProvider) {
      // no-op
      return null;
    }

    @Override
    public SslContextProvider findOrCreateServerSslContextProvider(
        DownstreamTlsContext downstreamTlsContext) {
      throw new UnsupportedOperationException("should not be called");
    }

    @Override
    public SslContextProvider releaseServerSslContextProvider(
        SslContextProvider sslContextProvider) {
      throw new UnsupportedOperationException("should not be called");
    }
  }
}<|MERGE_RESOLUTION|>--- conflicted
+++ resolved
@@ -128,7 +128,7 @@
 
   @Test
   public void receiveFirstClusterResourceInfo() {
-    xdsClient.deliverClusterInfo(null, null, null);
+    xdsClient.deliverClusterInfo(null, null, Integer.MAX_VALUE, null);
     assertThat(childBalancers).hasSize(1);
     FakeLoadBalancer childBalancer = Iterables.getOnlyElement(childBalancers);
     assertThat(childBalancer.name).isEqualTo(XdsLbPolicies.EDS_POLICY_NAME);
@@ -157,7 +157,7 @@
 
   @Test
   public void clusterResourceRemoved() {
-    xdsClient.deliverClusterInfo(null, null, null);
+    xdsClient.deliverClusterInfo(null, null, Integer.MAX_VALUE, null);
     assertThat(childBalancers).hasSize(1);
     FakeLoadBalancer childBalancer = Iterables.getOnlyElement(childBalancers);
     assertThat(childBalancer.shutdown).isFalse();
@@ -173,7 +173,7 @@
 
   @Test
   public void clusterResourceUpdated() {
-    xdsClient.deliverClusterInfo(null, null, null);
+    xdsClient.deliverClusterInfo(null, null, Integer.MAX_VALUE, null);
     FakeLoadBalancer childBalancer = Iterables.getOnlyElement(childBalancers);
     EdsConfig edsConfig = (EdsConfig) childBalancer.config;
     assertThat(edsConfig.clusterName).isEqualTo(CLUSTER);
@@ -208,7 +208,7 @@
             CommonTlsContextTestsUtil.CLIENT_KEY_FILE,
             CommonTlsContextTestsUtil.CLIENT_PEM_FILE,
             CommonTlsContextTestsUtil.CA_PEM_FILE);
-    xdsClient.deliverClusterInfo(null, null, upstreamTlsContext);
+    xdsClient.deliverClusterInfo(null, null, Integer.MAX_VALUE, upstreamTlsContext);
     FakeLoadBalancer childBalancer = Iterables.getOnlyElement(childBalancers);
     List<EquivalentAddressGroup> addresses = createEndpointAddresses(2);
     CreateSubchannelArgs args =
@@ -222,7 +222,7 @@
       assertThat(supplier.getUpstreamTlsContext()).isEqualTo(upstreamTlsContext);
     }
 
-    xdsClient.deliverClusterInfo(null, null, null);
+    xdsClient.deliverClusterInfo(null, null, Integer.MAX_VALUE, null);
     subchannel = childBalancer.helper.createSubchannel(args);
     for (EquivalentAddressGroup eag : subchannel.getAllAddresses()) {
       assertThat(eag.getAttributes().get(XdsAttributes.ATTR_SSL_CONTEXT_PROVIDER_SUPPLIER))
@@ -234,7 +234,7 @@
             CommonTlsContextTestsUtil.BAD_CLIENT_KEY_FILE,
             CommonTlsContextTestsUtil.BAD_CLIENT_PEM_FILE,
             CommonTlsContextTestsUtil.CA_PEM_FILE);
-    xdsClient.deliverClusterInfo(null, null, upstreamTlsContext);
+    xdsClient.deliverClusterInfo(null, null, Integer.MAX_VALUE, upstreamTlsContext);
     subchannel = childBalancer.helper.createSubchannel(args);
     for (EquivalentAddressGroup eag : subchannel.getAllAddresses()) {
       SslContextProviderSupplier supplier =
@@ -245,7 +245,7 @@
 
   @Test
   public void subchannelStatePropagateFromDownstreamToUpstream() {
-    xdsClient.deliverClusterInfo(null, null, null);
+    xdsClient.deliverClusterInfo(null, null, Integer.MAX_VALUE, null);
     FakeLoadBalancer childBalancer = Iterables.getOnlyElement(childBalancers);
     List<EquivalentAddressGroup> addresses = createEndpointAddresses(2);
     CreateSubchannelArgs args =
@@ -271,7 +271,7 @@
 
   @Test
   public void clusterDiscoveryError_afterChildPolicyInstantiated_keepUsingCurrentCluster() {
-    xdsClient.deliverClusterInfo(null, null, null);
+    xdsClient.deliverClusterInfo(null, null, Integer.MAX_VALUE, null);
     FakeLoadBalancer childBalancer = Iterables.getOnlyElement(childBalancers);
     xdsClient.deliverError(Status.UNAVAILABLE.withDescription("unreachable"));
     assertThat(currentState).isNull();
@@ -292,7 +292,7 @@
 
   @Test
   public void nameResolutionError_afterChildPolicyInstantiated_propagateToDownstream() {
-    xdsClient.deliverClusterInfo(null, null, null);
+    xdsClient.deliverClusterInfo(null, null, Integer.MAX_VALUE, null);
     FakeLoadBalancer childBalancer = Iterables.getOnlyElement(childBalancers);
     loadBalancer.handleNameResolutionError(
         Status.UNAVAILABLE.withDescription("cannot reach server"));
@@ -330,21 +330,13 @@
       // no-op
     }
 
-    void deliverClusterInfo(
-        @Nullable final String edsServiceName, @Nullable final String lrsServerName,
-        final long maxConcurrentRequests, @Nullable final UpstreamTlsContext tlsContext) {
+    void deliverClusterInfo(@Nullable final String edsServiceName,
+        @Nullable final String lrsServerName, final long maxConcurrentRequests,
+        @Nullable final UpstreamTlsContext tlsContext) {
       syncContext.execute(new Runnable() {
         @Override
         public void run() {
-<<<<<<< HEAD
-          watcher.onChanged(
-              CdsUpdate.newBuilder(ClusterType.EDS, CLUSTER)
-                  .setEdsServiceName(edsServiceName)
-                  .setLbPolicy("round_robin")  // only supported policy
-                  .setLrsServerName(lrsServerName)
-                  .build());
-=======
-          CdsUpdate.Builder updateBuilder = CdsUpdate.newBuilder().setClusterName(CLUSTER);
+          CdsUpdate.Builder updateBuilder = CdsUpdate.newBuilder(ClusterType.EDS, CLUSTER);
           if (edsServiceName != null) {
             updateBuilder.setEdsServiceName(edsServiceName);
           }
@@ -357,39 +349,6 @@
           updateBuilder.setLbPolicy("round_robin");  // only supported policy
           updateBuilder.setMaxConcurrentRequests(maxConcurrentRequests);
           watcher.onChanged(updateBuilder.build());
->>>>>>> 26d8f9cf
-        }
-      });
-    }
-
-    void deliverClusterInfo(
-        @Nullable final String edsServiceName, @Nullable final String lrsServerName,
-        @Nullable final UpstreamTlsContext tlsContext) {
-      syncContext.execute(new Runnable() {
-        @Override
-        public void run() {
-<<<<<<< HEAD
-          watcher.onChanged(
-              CdsUpdate.newBuilder(ClusterType.EDS, CLUSTER)
-                  .setEdsServiceName(edsServiceName)
-                  .setLbPolicy("round_robin")  // only supported policy
-                  .setLrsServerName(lrsServerName)
-                  .setUpstreamTlsContext(tlsContext)
-                  .build());
-=======
-          CdsUpdate.Builder updateBuilder = CdsUpdate.newBuilder().setClusterName(CLUSTER);
-          if (edsServiceName != null) {
-            updateBuilder.setEdsServiceName(edsServiceName);
-          }
-          if (lrsServerName != null) {
-            updateBuilder.setLrsServerName(lrsServerName);
-          }
-          if (tlsContext != null) {
-            updateBuilder.setUpstreamTlsContext(tlsContext);
-          }
-          updateBuilder.setLbPolicy("round_robin");  // only supported policy
-          watcher.onChanged(updateBuilder.build());
->>>>>>> 26d8f9cf
         }
       });
     }
