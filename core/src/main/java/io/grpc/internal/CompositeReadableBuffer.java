/*
 * Copyright 2014 The gRPC Authors
 *
 * Licensed under the Apache License, Version 2.0 (the "License");
 * you may not use this file except in compliance with the License.
 * You may obtain a copy of the License at
 *
 *     http://www.apache.org/licenses/LICENSE-2.0
 *
 * Unless required by applicable law or agreed to in writing, software
 * distributed under the License is distributed on an "AS IS" BASIS,
 * WITHOUT WARRANTIES OR CONDITIONS OF ANY KIND, either express or implied.
 * See the License for the specific language governing permissions and
 * limitations under the License.
 */

package io.grpc.internal;

import java.io.IOException;
import java.io.OutputStream;
import java.nio.Buffer;
import java.nio.ByteBuffer;
import java.nio.InvalidMarkException;
import java.util.ArrayDeque;
import java.util.Deque;
import javax.annotation.Nullable;

/**
 * A {@link ReadableBuffer} that is composed of 0 or more {@link ReadableBuffer}s. This provides a
 * facade that allows multiple buffers to be treated as one.
 *
 * <p>When a buffer is added to a composite, its life cycle is controlled by the composite. Once
 * the composite has read past the end of a given buffer, that buffer is automatically closed and
 * removed from the composite.
 */
public class CompositeReadableBuffer extends AbstractReadableBuffer {

  private int readableBytes;
<<<<<<< HEAD
  private final Deque<ReadableBuffer> readableBuffers = new ArrayDeque<>();
  private final Deque<ReadableBuffer> rewindableBuffers = new ArrayDeque<>();
  private boolean marked;
=======
  private final Queue<ReadableBuffer> buffers;

  public CompositeReadableBuffer(int initialCapacity) {
    buffers = new ArrayDeque<>(initialCapacity);
  }

  public CompositeReadableBuffer() {
    buffers = new ArrayDeque<>();
  }
>>>>>>> 8a9aa414

  /**
   * Adds a new {@link ReadableBuffer} at the end of the buffer list. After a buffer is added, it is
   * expected that this {@code CompositeBuffer} has complete ownership. Any attempt to modify the
   * buffer (i.e. modifying the readable bytes) may result in corruption of the internal state of
   * this {@code CompositeBuffer}.
   */
  public void addBuffer(ReadableBuffer buffer) {
    boolean markHead = marked && readableBuffers.isEmpty();
    enqueueBuffer(buffer);
    if (markHead) {
      readableBuffers.peek().mark();
    }
  }

  private void enqueueBuffer(ReadableBuffer buffer) {
    if (!(buffer instanceof CompositeReadableBuffer)) {
      readableBuffers.add(buffer);
      readableBytes += buffer.readableBytes();
      return;
    }

    CompositeReadableBuffer compositeBuffer = (CompositeReadableBuffer) buffer;
    while (!compositeBuffer.readableBuffers.isEmpty()) {
      ReadableBuffer subBuffer = compositeBuffer.readableBuffers.remove();
      readableBuffers.add(subBuffer);
    }
    readableBytes += compositeBuffer.readableBytes;
    compositeBuffer.readableBytes = 0;
    compositeBuffer.close();
  }

  @Override
  public int readableBytes() {
    return readableBytes;
  }

  private static final NoThrowReadOperation<Void> UBYTE_OP =
      new NoThrowReadOperation<Void>() {
        @Override
        public int read(ReadableBuffer buffer, int length, Void unused, int value) {
          return buffer.readUnsignedByte();
        }
      };

  @Override
  public int readUnsignedByte() {
    return executeNoThrow(UBYTE_OP, 1, null, 0);
  }

  private static final NoThrowReadOperation<Void> SKIP_OP =
      new NoThrowReadOperation<Void>() {
        @Override
        public int read(ReadableBuffer buffer, int length, Void unused, int unused2) {
          buffer.skipBytes(length);
          return 0;
        }
      };

  @Override
  public void skipBytes(int length) {
    executeNoThrow(SKIP_OP, length, null, 0);
  }

  private static final NoThrowReadOperation<byte[]> BYTE_ARRAY_OP =
      new NoThrowReadOperation<byte[]>() {
        @Override
        public int read(ReadableBuffer buffer, int length, byte[] dest, int offset) {
          buffer.readBytes(dest, offset, length);
          return offset + length;
        }
      };

  @Override
  public void readBytes(byte[] dest, int destOffset, int length) {
    executeNoThrow(BYTE_ARRAY_OP, length, dest, destOffset);
  }

  private static final NoThrowReadOperation<ByteBuffer> BYTE_BUF_OP =
      new NoThrowReadOperation<ByteBuffer>() {
        @Override
        public int read(ReadableBuffer buffer, int length, ByteBuffer dest, int unused) {
          // Change the limit so that only lengthToCopy bytes are available.
          int prevLimit = dest.limit();
          ((Buffer) dest).limit(dest.position() + length);
          // Write the bytes and restore the original limit.
          buffer.readBytes(dest);
          ((Buffer) dest).limit(prevLimit);
          return 0;
        }
      };

  @Override
  public void readBytes(ByteBuffer dest) {
    executeNoThrow(BYTE_BUF_OP, dest.remaining(), dest, 0);
  }

  private static final ReadOperation<OutputStream> STREAM_OP =
      new ReadOperation<OutputStream>() {
        @Override
        public int read(ReadableBuffer buffer, int length, OutputStream dest, int unused)
            throws IOException {
          buffer.readBytes(dest, length);
          return 0;
        }
      };

  @Override
  public void readBytes(OutputStream dest, int length) throws IOException {
    execute(STREAM_OP, length, dest, 0);
  }

  @Override
<<<<<<< HEAD
  public CompositeReadableBuffer readBytes(int length) {
    final CompositeReadableBuffer newBuffer = new CompositeReadableBuffer();
    execute(new ReadOperation() {
      @Override
      int readInternal(ReadableBuffer buffer, int length) {
        newBuffer.addBuffer(buffer.readBytes(length));
        return 0;
      }
    }, length);
=======
  public ReadableBuffer readBytes(int length) {
    if (length <= 0) {
      return ReadableBuffers.empty();
    }
    checkReadable(length);
    readableBytes -= length;

    ReadableBuffer newBuffer = null;
    CompositeReadableBuffer newComposite = null;
    do {
      ReadableBuffer buffer = buffers.peek();
      int readable = buffer.readableBytes();
      ReadableBuffer readBuffer;
      if (readable > length) {
        readBuffer = buffer.readBytes(length);
        length = 0;
      } else {
        readBuffer = buffers.poll();
        length -= readable;
      }
      if (newBuffer == null) {
        newBuffer = readBuffer;
      } else {
        if (newComposite == null) {
          newComposite =
              new CompositeReadableBuffer(length == 0 ? 2 : Math.min(buffers.size() + 2, 16));
          newComposite.addBuffer(newBuffer);
          newBuffer = newComposite;
        }
        newComposite.addBuffer(readBuffer);
      }
    } while (length > 0);
>>>>>>> 8a9aa414
    return newBuffer;
  }

  @Override
  public void mark() {
    while (!rewindableBuffers.isEmpty()) {
      rewindableBuffers.remove().close();
    }
    marked = true;
    ReadableBuffer buffer = readableBuffers.peek();
    if (buffer != null) {
      buffer.mark();
    }
  }

  @Override
  public void reset() {
    if (!marked) {
      throw new InvalidMarkException();
    }
    ReadableBuffer buffer;
    if ((buffer = readableBuffers.peek()) != null) {
      int currentRemain = buffer.readableBytes();
      buffer.reset();
      readableBytes += (buffer.readableBytes() - currentRemain);
    }
    while ((buffer = rewindableBuffers.pollLast()) != null) {
      buffer.reset();
      readableBuffers.addFirst(buffer);
      readableBytes += buffer.readableBytes();
    }
  }

  @Override
  public boolean getByteBufferSupported() {
    for (ReadableBuffer buffer : readableBuffers) {
      if (!buffer.getByteBufferSupported()) {
        return false;
      }
    }
    return true;
  }

  @Nullable
  @Override
  public ByteBuffer getByteBuffer() {
    if (readableBuffers.isEmpty()) {
      return null;
    }
    return readableBuffers.peek().getByteBuffer();
  }

  @Override
  public void close() {
    while (!readableBuffers.isEmpty()) {
      readableBuffers.remove().close();
    }
    while (!rewindableBuffers.isEmpty()) {
      rewindableBuffers.remove().close();
    }
  }

  /**
   * Executes the given {@link ReadOperation} against the {@link ReadableBuffer}s required to
   * satisfy the requested {@code length}.
   */
  private <T> int execute(ReadOperation<T> op, int length, T dest, int value) throws IOException {
    checkReadable(length);

    if (!readableBuffers.isEmpty()) {
      advanceBufferIfNecessary();
    }

    for (; length > 0 && !readableBuffers.isEmpty(); advanceBufferIfNecessary()) {
      ReadableBuffer buffer = readableBuffers.peek();
      int lengthToCopy = Math.min(length, buffer.readableBytes());

      // Perform the read operation for this buffer.
      value = op.read(buffer, lengthToCopy, dest, value);

      length -= lengthToCopy;
      readableBytes -= lengthToCopy;
    }

    if (length > 0) {
      // Should never get here.
      throw new AssertionError("Failed executing read operation");
    }

    return value;
  }

  private <T> int executeNoThrow(NoThrowReadOperation<T> op, int length, T dest, int value) {
    try {
      return execute(op, length, dest, value);
    } catch (IOException e) {
      throw new AssertionError(e); // shouldn't happen
    }
  }

  /**
   * If the current buffer is exhausted, removes and closes it.
   */
  private void advanceBufferIfNecessary() {
    ReadableBuffer buffer = readableBuffers.peek();
    if (buffer.readableBytes() == 0) {
      if (marked) {
        rewindableBuffers.add(readableBuffers.remove());
        ReadableBuffer next = readableBuffers.peek();
        if (next != null) {
          next.mark();
        }
      } else {
        readableBuffers.remove().close();
      }
    }
  }

  /**
   * A simple read operation to perform on a single {@link ReadableBuffer}.
   * All state management for the buffers is done by
   * {@link CompositeReadableBuffer#execute(ReadOperation, int, Object, int)}.
   */
  private interface ReadOperation<T> {
    /**
     * This method can also be used to simultaneously perform operation-specific int-valued
     * aggregation over the sequence of buffers in a {@link CompositeReadableBuffer}.
     * {@code value} is the return value from the prior buffer, or the "initial" value passed
     * to {@code execute()} in the case of the first buffer. {@code execute()} returns the value
     * returned by the operation called on the last buffer.
     */
    int read(ReadableBuffer buffer, int length, T dest, int value) throws IOException;
  }

  private interface NoThrowReadOperation<T> extends ReadOperation<T> {
    @Override
    int read(ReadableBuffer buffer, int length, T dest, int value);
  }
}<|MERGE_RESOLUTION|>--- conflicted
+++ resolved
@@ -35,22 +35,20 @@
  */
 public class CompositeReadableBuffer extends AbstractReadableBuffer {
 
+  private final Deque<ReadableBuffer> readableBuffers;
+  private final Deque<ReadableBuffer> rewindableBuffers;
   private int readableBytes;
-<<<<<<< HEAD
-  private final Deque<ReadableBuffer> readableBuffers = new ArrayDeque<>();
-  private final Deque<ReadableBuffer> rewindableBuffers = new ArrayDeque<>();
   private boolean marked;
-=======
-  private final Queue<ReadableBuffer> buffers;
 
   public CompositeReadableBuffer(int initialCapacity) {
-    buffers = new ArrayDeque<>(initialCapacity);
+    readableBuffers = new ArrayDeque<>(initialCapacity);
+    rewindableBuffers = new ArrayDeque<>(initialCapacity);
   }
 
   public CompositeReadableBuffer() {
-    buffers = new ArrayDeque<>();
-  }
->>>>>>> 8a9aa414
+    readableBuffers = new ArrayDeque<>();
+    rewindableBuffers = new ArrayDeque<>();
+  }
 
   /**
    * Adds a new {@link ReadableBuffer} at the end of the buffer list. After a buffer is added, it is
@@ -163,51 +161,20 @@
     execute(STREAM_OP, length, dest, 0);
   }
 
-  @Override
-<<<<<<< HEAD
-  public CompositeReadableBuffer readBytes(int length) {
+  private static final NoThrowReadOperation<CompositeReadableBuffer> COMPOSITE_OP =
+      new NoThrowReadOperation<CompositeReadableBuffer>() {
+        @Override
+        public int read(ReadableBuffer buffer, int length, CompositeReadableBuffer dest,
+            int unused) {
+          dest.addBuffer(buffer.readBytes(length));
+          return 0;
+        }
+      };
+
+  @Override
+  public ReadableBuffer readBytes(int length) {
     final CompositeReadableBuffer newBuffer = new CompositeReadableBuffer();
-    execute(new ReadOperation() {
-      @Override
-      int readInternal(ReadableBuffer buffer, int length) {
-        newBuffer.addBuffer(buffer.readBytes(length));
-        return 0;
-      }
-    }, length);
-=======
-  public ReadableBuffer readBytes(int length) {
-    if (length <= 0) {
-      return ReadableBuffers.empty();
-    }
-    checkReadable(length);
-    readableBytes -= length;
-
-    ReadableBuffer newBuffer = null;
-    CompositeReadableBuffer newComposite = null;
-    do {
-      ReadableBuffer buffer = buffers.peek();
-      int readable = buffer.readableBytes();
-      ReadableBuffer readBuffer;
-      if (readable > length) {
-        readBuffer = buffer.readBytes(length);
-        length = 0;
-      } else {
-        readBuffer = buffers.poll();
-        length -= readable;
-      }
-      if (newBuffer == null) {
-        newBuffer = readBuffer;
-      } else {
-        if (newComposite == null) {
-          newComposite =
-              new CompositeReadableBuffer(length == 0 ? 2 : Math.min(buffers.size() + 2, 16));
-          newComposite.addBuffer(newBuffer);
-          newBuffer = newComposite;
-        }
-        newComposite.addBuffer(readBuffer);
-      }
-    } while (length > 0);
->>>>>>> 8a9aa414
+    executeNoThrow(COMPOSITE_OP, length, newBuffer, 0);
     return newBuffer;
   }
 
