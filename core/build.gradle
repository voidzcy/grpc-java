plugins {
    id "java"
    id "maven-publish"

    id "me.champeau.gradle.japicmp"
    id "me.champeau.gradle.jmh"
    id "ru.vyarus.animalsniffer"
}

description = 'gRPC: Core'

evaluationDependsOn(project(':grpc-context').path)
evaluationDependsOn(project(':grpc-api').path)

dependencies {
    compile project(':grpc-api'),
            libraries.gson,
            libraries.android_annotations,
<<<<<<< HEAD
            libraries.perfmark
=======
            libraries.errorprone // prefer our version to perfmark's 2.3.3
    compile (libraries.perfmark) {
        exclude group: 'com.google.errorprone', module: 'error_prone_annotations'
    }
    compile (libraries.opencensus_api) {
        // prefer our own versions instead of opencensus-api's dependency
        exclude group: 'com.google.code.findbugs', module: 'jsr305'
        exclude group: 'com.google.guava', module: 'guava'
        exclude group: 'io.grpc', module: 'grpc-context'
    }
    compile (libraries.opencensus_contrib_grpc_metrics) {
        // prefer our own versions instead of opencensus-contrib's dependency
        exclude group: 'com.google.code.findbugs', module: 'jsr305'
        exclude group: 'io.grpc', module: 'grpc-context'
        exclude group: 'com.google.guava', module: 'guava'
    }
>>>>>>> 75f6fd8f

    testCompile project(':grpc-context').sourceSets.test.output,
            project(':grpc-api').sourceSets.test.output,
            project(':grpc-testing'),
            project(':grpc-grpclb'),
            libraries.guava_testlib,
            libraries.opencensus_impl

    jmh project(':grpc-testing')

    signature "org.codehaus.mojo.signature:java17:1.0@signature"
    signature "net.sf.androidscents.signature:android-api-level-14:4.0_r4@signature"
}

javadoc {
    exclude 'io/grpc/internal/**'
    // Disabled until kinda stable.
    exclude 'io/grpc/perfmark/**'
}

animalsniffer {
    // Don't check sourceSets.jmh
    sourceSets = [
        sourceSets.main,
        sourceSets.test
    ]
}

import net.ltgt.gradle.errorprone.CheckSeverity

plugins.withId("java") {
    compileJmhJava {
        // This project targets Java 7 (no method references)
        options.errorprone.check("UnnecessaryAnonymousClass", CheckSeverity.OFF)
    }
}<|MERGE_RESOLUTION|>--- conflicted
+++ resolved
@@ -16,26 +16,10 @@
     compile project(':grpc-api'),
             libraries.gson,
             libraries.android_annotations,
-<<<<<<< HEAD
-            libraries.perfmark
-=======
             libraries.errorprone // prefer our version to perfmark's 2.3.3
     compile (libraries.perfmark) {
         exclude group: 'com.google.errorprone', module: 'error_prone_annotations'
     }
-    compile (libraries.opencensus_api) {
-        // prefer our own versions instead of opencensus-api's dependency
-        exclude group: 'com.google.code.findbugs', module: 'jsr305'
-        exclude group: 'com.google.guava', module: 'guava'
-        exclude group: 'io.grpc', module: 'grpc-context'
-    }
-    compile (libraries.opencensus_contrib_grpc_metrics) {
-        // prefer our own versions instead of opencensus-contrib's dependency
-        exclude group: 'com.google.code.findbugs', module: 'jsr305'
-        exclude group: 'io.grpc', module: 'grpc-context'
-        exclude group: 'com.google.guava', module: 'guava'
-    }
->>>>>>> 75f6fd8f
 
     testCompile project(':grpc-context').sourceSets.test.output,
             project(':grpc-api').sourceSets.test.output,
